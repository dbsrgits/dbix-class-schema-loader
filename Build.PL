use strict;
use Module::Build;

my %arguments = (
    license            => 'perl',
    module_name        => 'DBIx::Class::Schema::Loader',
    requires           => {
        'Cwd'                           => 0,
        'Scalar::Util'                  => 0,
        'Data::Dump'                    => 1.06,
        'UNIVERSAL::require'            => 0.10,
        'Lingua::EN::Inflect'           => 1.89,
        'Lingua::EN::Inflect::Number'   => 1.1,
        'Text::Balanced'                => 0,
<<<<<<< HEAD
        'Class::Accessor'               => 0.27,
=======
        'Class::Accessor'               => 0.22,
>>>>>>> 88603c41
        'Class::Data::Accessor'         => 0.02,
        'Class::C3'                     => 0.11,
        'Carp::Clan'                    => 0,
        'DBIx::Class'                   => 0.06003,
    },
    recommends         => {
        'Class::Inspector'              => 0,
        'DBI'                           => 1.50,
        'DBD::SQLite'                   => 1.12,
        'DBD::mysql'                    => 3.0003,
        'DBD::Pg'                       => 1.49,
        'DBD::DB2'                      => 0.78,
    },
    build_requires     => {
        'Test::More'                    => 0.32,
        'DBI'                           => 1.50,
        'DBD::SQLite'                   => 1.12,
    },
    create_makefile_pl => 'passthrough',
    create_readme      => 1,
);

Module::Build->new(%arguments)->create_build_script;<|MERGE_RESOLUTION|>--- conflicted
+++ resolved
@@ -12,11 +12,7 @@
         'Lingua::EN::Inflect'           => 1.89,
         'Lingua::EN::Inflect::Number'   => 1.1,
         'Text::Balanced'                => 0,
-<<<<<<< HEAD
         'Class::Accessor'               => 0.27,
-=======
-        'Class::Accessor'               => 0.22,
->>>>>>> 88603c41
         'Class::Data::Accessor'         => 0.02,
         'Class::C3'                     => 0.11,
         'Carp::Clan'                    => 0,
