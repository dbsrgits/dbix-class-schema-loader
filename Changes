Revision history for Perl extension DBIx::Class::Schema::Loader

<<<<<<< HEAD
0.04999_06 Tue Nov 11, 2008
        - Singularise table monikers by default
        - Strip trailing _id from single-column belongs_to relationships
        - Add "dbicdump" script for easy commandline dumping
        - Throw out the in-memory class generation, just dump to a temporary
          directory if the user didn't specify one
        - Fix Oracle constraint and auto-increment detection for non-owned schemas
          (RT #35732)
	- Handle ResultSetManager deprecation warning in common tests

0.04999_05 Mon Apr 14, 2008
        - Fix limiting table list to the specified schema for DB2
        - Default db_schema to the username for DB2
        - Allow specifying a custom loader_class, overriding the
          storage_type-based detection
        - Cosmetic fixes to dumping of externally defined classes
        - Make ResultSetManager notice externally defined :ResultSet methods
        - Fix test failure for non-InnoDB MySQL due to wrong skip count
        - Fix base class ordering in dumped classes
        - Run the common tests against both dynamic and dumped versions of
          the schema

0.04999_04 Wed Mar 12, 2008
        - Add is_auto_increment detecton for DB2

0.04999_03 Wed Mar 12, 2008
=======
0.04006 Not Yet Released
        - Fix Oracle constraint detection for non-owned schemas (RT #35732)
        - Add result_base_class and schema_base_class options (RT #43977)

0.04005 Sat Apr 05, 2008
>>>>>>> 2fc9342b
        - Fix DB2 support

0.04999_02 Tue Feb 12, 2008
        - Add is_auto_increment detection for Oracle
        - Unnhide the Oracle module now that the CPAN perms are sorted
          out. Thanks to Tsunoda Kazuya for the quick response.

0.04999_01 Tue Feb 5, 2008
        - Mark foreign key columns with is_foreign_key => 1
        - Add support for vendor-specific extra column attributes.
        - Add support for extra => { unsigned => 1 } for MySQL.
        - Add support for enum value lists for MySQL
        - Set join_type => 'LEFT OUTER' for nullable foreign keys
          (patch from Bernhard Weißhuhn)
        - Set is_auto_increment for auto-increment columns (RT #31473)
          (Only SQLite, MySQL and PostgreSQL are currently supported)
        - Generate one-to-one accessors for unique foreign keys (ilmari)
        - Add support for load_namespaces-style class layout
        - Fix test skip count for main skip_rels block
        - Fix auto-inc column creation for the Oracle tests
        - Fix column ordering in unique constraints for Oracle
        - Fix Win32 test skip counts for good (RT #30568, Kenichi Ishigaki)
        - Default Oracle db_schema to db username (patch
          from Johannes Plunien)

0.04003 Wed Oct 4, 2007
        - Prevent users from running Kwalitee test automatically
        - Fix extra whitespace being added to output on
          regeneration (from ilmari)

0.04002 Tue Jul 24, 2007
        - rescan method now returns the actual list of new tables
          loaded (previously, the return value wasn't taking
          constraint/exclude into account, even though the meat
          of the operation was).
        - Hid the Oracle module so that search.cpan.org will stop
          ignoring this package, temporary fix until perms are
          sorted out
        - Fix Win32 test skip counts (RT #27715, Alexandr Ciornii)
        - Fix a small output quoting bug (RT #28073, Tokuhiro Matsuno)

0.04001 Tue Jun 26, 2007
        - Deprecated dump_overwrite.  The changed behavior from
          0.03xxx was confusing.
        - Added new option really_erase_my_files, which does what
          dump_overwrite did in 0.04000, which is not what it did
          in 0.03xxx.

0.04000 Thu Jun 7, 2007
        - Added some env vars for controlling the Makefile.PL feature
          questions, to make automation easier.

0.03999_02 Tue May 22, 2007
        - Converted to Module::Install

0.03012 Tue May 22, 2007
        - Relationship names for multiple multi-col rels between
          the same table fixed by ilmari
        - Fix from Marc Espie for CREATE TABLE 'foo' for SQLite
        - skip ^sqlite_ tables in SQLite (thanks chromatic)

0.03999_01 Sat Apr 14 19:57:40 GMT 2007
        - Added *experimental* Oracle support from work done
          by Tsunoda Kazuya some months ago.  Not well tested.
        - Added "rescan" schema (and loader) method, which picks
          up newly created tables at runtime
        - Made dump_to_dir / dump_overwrite much more intelligent
          (they now preserve customizations by default)
        - Added support for DBI's new standard "statistics_info"
          method to gather unique key info (only supported by
          DBD::Pg trunk afaik)
        - columns_info_for imported from DBIx::Class
        - relationships are now on by default, use skip_relationships
          to disable them
        - Removed previously deprecated methods/options
        - Added $VERSION to all packages in this dist

0.03011 Sat Apr 14 19:03:07 UTC 2007
        - fix case-sensitivity in UNIQUE parsing for SQLite

0.03010 Thu Mar 29 12:36:19 UTC 2007
        - Workaround for new incompatible changes in DBD::mysql's "tables"
          method, which was causing us to find no tables w/ DBD::mysql
          4.002+
        - Fixed quoting problem in _table_columns (could cause crash when 
          dumping/doing a static create) (from ash)

0.03009 Wed Nov 15 14:03:37 UTC 2006
        - fix for rt.cpan.org #22425 (use File::Spec where appropriate)
        - use full instead of short classnames in relationships (from victori)

0.03008 Fri Oct 20 18:08:20 UTC 2006
        - fix for rt.cpan.org #21084 (dump_overwrite pathological output recursion)
        - fix for rt.cpan.org #21758 (mysql reserved words as table names)
        - fix for rt.cpan.org #21025 (SQLite FK parsing)
        - workaround for rt.cpan.org #21746 ($Class::Accessor::Fast::VERSION issues)

0.03007 Thu Jul 27 16:19:59 UTC 2006
        - Kill erroneous warning about connect/loader_options order (the real
          case is warned about elsewhere)
        - Fix t/22dump to work around ActiveState issues

0.03006 Wed Jul 26 00:14:58 UTC 2006
        - Fixed column-case issue w/ columns_info_for

0.03005 Wed Jul 19 15:09:30 UTC 2006
        [ Pretty much everything in this release originates from nilsonsfj patches ]
        - bugfix: mysql unique constraint code had an
          obvious but longstanding error
        - bugfix: columns were being specified out-of-order,
          bug was introduced in the 0.03004 column metadata
          dumping feature
        - dump code now skips+warns instead of dies when
          dump_overwrite not set

0.03004 Tue Jul 11 04:38:09 UTC 2006
        - make_schema_at efficiency improvements
        - improved debugging output
        - column metadata now included in dumped schemas
        - Carp::Clan added, and some dies converted to croaks
        - no longer overwrites files when dumping, unless asked
          to do so via the dump_overwrite option
        - loader_options can now be embedded in the connection info
        - Documentation improvements
        - Deprecation notices updated, most things that became
          "deprecated" in 0.03 are now marked for death in 0.04000
        - All deprecated usage patterns should now generate annoying
          warnings (most did before).
        - Somewhat improved test coverage

0.03003 Tue Jun  6 02:22:49 UTC 2006
        - Fix inclusion of external add-on class definitions
          in dump_to_dir output.

0.03002 Tue Jun  6 01:27:25 UTC 2006
        - rethrow exceptions that occur during make_schema_at

0.03001 Mon Jun  5 23:17:57 UTC 2006
        - load_from_connection deprecation notice now mentions
          upgrading Catalyst::Model::DBIC::Schema if that module
          seems to be in use.
        - DBIx::Class required version number fixed
        - Loader statement caching for better load-time performance
        - Improved Pg unique index loader, based on RDBO

0.03000 Tue May 23 12:56:05 UTC 2006
        - weakened the circular schema reference

0.02999_10 Mon May 22 18:58:20 UTC 2006
        - a few more small bugfixes
        - more dump/debug improvements
        - new exportable function "make_schema_at"

0.02999_09 Sun May 21 23:26:58 UTC 2006
        - More docs improvements
        - default uniq_info just warns and returns nothing now,
          instead of dying.  In theory, this allows unsupported
          DBD drivers to potentially work with this module, if
          the generic methods happen to work for that vendor.
        - New tests for the various current and legacy/deprecated
          methods of connecting a Schema::Loader class/object.
        - Bugfix to the new runtime object connect/load code.

0.02999_08 Sat May 20 22:36:45 UTC 2006
        - support for dumping to a directory for
          conversion to manual DBIx::Class::Schema
        - improved debugging output
        - more documentation updates
        - more backwards compatibility fixes
        - runtime connection definitions (and cloning) work fine now.
        - A couple of bugfixes related to db vendor "schemas", including
          a fix for http://rt.cpan.org/Public/Bug/Display.html?id=19164

0.02999_06 Thu May 18 16:32:41 UTC 2006
        - backwards compat with all earlier versions
        - no longer requires schema class to have a connection
        - correctly determine source class names in the rel code generator
        - fixed mysql testing w/o InnoDB
        - Writing guide updated
        - docs updated
        - various trivial updates / fixes

0.02999_05 Sun Mar 26 06:46:09 UTC 2006
        - bugfixes to constraint/exclude code
        - friendly warnings if we don't find any tables
        - inflect_map becomes inflect_plural and inflect_singular
        - Singularize relationship names where appropriate
        - Test updates
        - Supports multiple rels between the same pair of tables

0.02007 Wed Mar 22 06:03:53 UTC 2006
        - Backported Class::C3::reinitialize changes from -refactor
          branch, resulting in significantly reduced load time

0.02006 Fri Mar 17 04:55:55 UTC 2006
        - Fix long-standing table/col-name case bugs

0.02999_04 Fri Mar 17 03:55:09 UTC 2006
        - Fixed case-sensitivity issues for table/col names
        - Punt columns_info_for to ->storage
        - Large loading speedup (get rid of redundant C3 reinits)
        - Removed TEST_POD checks
        - Removed unneccesary storage->disconnect

0.02999_03 Mon Mar 13 15:01:11 UTC 2006
        - Added EXAMPLE section to pod [Kieren Diment]
        - Invasive heavy changes to the DBI- and vendor-specific code
          (expect some breakage in some cases until this settles down)
        - Support for loading UNIQUE constraints
        - Tests cleaned up a bit
        - Relationship building seperated out into it's own file for
          the changes that are coming, but still does basically what
          it did before (this work is the next step).

0.02999_02 Sat Mar  4 16:53:21 UTC 2006
        - Merged in relevant changes from trunk since the split

0.02005 Mon Feb 27 23:53:17 UTC 2006
        - Move the external file loading to after everything else
          loader does, in case people want to define, override, or
          build on top of the rels.

0.02004 Mon Feb 27 23:53:17 UTC 2006
        - Minor fix to debugging message for loading external files

0.02999_01 Sun Feb 28 00:24:00 UTC 2006
        - Shuffle the modules around
        - Make ourselves theoretically storage_type-agnostic
        - Remove the _db_classes stuff, bump PK::Auto to Base
        - Change default inflections to Lingua::EN::Inflect::Number::to_PL()

0.02003 Sun Feb 19 20:42:01 UTC 2006
        - Deprecated arguments: dsn, user, password, options
        - New argument: connect_info

0.02002 Sat Feb 18 19:53:12 UTC 2006
        - Added moniker_map and inflect_map

0.02001 Fri Feb 17 20:25:40 UTC 2006
        - tests fixed up a bit
        - auto-loading of on-disk class definitions layered on top
          of the generated definitions (create Foo::Schema::Bar, then
          also try to ->require it if it exists on disk).
        - new parameters components and resultset_components, which do
          the obvious for the generated table classes.
        - DBIx::Class pre-req bumped to 0.05006, since Schema::Loader
          is virtually gauranteed to cause subtle mod_perl problems
          without those fixes.

0.02000 Sun Feb 12 22:43:47 UTC 2006
        - Just docs/version update, 0.01004 code released as 0.02000

0.01004 Tue Feb  7 03:58:01 UTC 2006
        - No longer tries to parse out the table name from the dsn for mysql,
          was unneccesary vestigial code from previous method.

0.01003 Mon Feb  6 14:57:56 UTC 2006
        - Fixed the has_many side of _make_cond_rel

0.01002 Fri Feb  3 23:14:38 UTC 2006
        - Email address typo :(

0.01001 Fri Feb  3 05:15:41 UTC 2006
        - Fixed up some documentation issues
        - Load C3 at the right time

0.01  Fri Feb  3 01:53:46 UTC 2006
        - original release
        - created from DBIx::Class::Loader 0.14<|MERGE_RESOLUTION|>--- conflicted
+++ resolved
@@ -1,6 +1,8 @@
 Revision history for Perl extension DBIx::Class::Schema::Loader
 
-<<<<<<< HEAD
+0.04999_07 Not Yet Released
+        - Add result_base_class and schema_base_class options (RT #43977)
+
 0.04999_06 Tue Nov 11, 2008
         - Singularise table monikers by default
         - Strip trailing _id from single-column belongs_to relationships
@@ -27,13 +29,6 @@
         - Add is_auto_increment detecton for DB2
 
 0.04999_03 Wed Mar 12, 2008
-=======
-0.04006 Not Yet Released
-        - Fix Oracle constraint detection for non-owned schemas (RT #35732)
-        - Add result_base_class and schema_base_class options (RT #43977)
-
-0.04005 Sat Apr 05, 2008
->>>>>>> 2fc9342b
         - Fix DB2 support
 
 0.04999_02 Tue Feb 12, 2008
