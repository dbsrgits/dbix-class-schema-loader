--- conflicted
+++ resolved
@@ -1,6 +1,5 @@
 Revision history for Perl extension DBIx::Class::Schema::Loader
 
-<<<<<<< HEAD
 0.03999_01 Not yet released
         - Added *experimental* Oracle support from work done
           by Tsunoda Kazuya some months ago.  Not well tested.
@@ -16,10 +15,9 @@
           to disable them
         - Removed previously deprecated methods/options
         - Added $VERSION to all packages in this dist
-=======
+
 0.03011 Sat Apr 14 19:03:07 UTC 2007
         - fix case-sensitivity in UNIQUE parsing for SQLite
->>>>>>> 050003c5
 
 0.03010 Thu Mar 29 12:36:19 UTC 2007
         - Workaround for new incompatible changes in DBD::mysql's "tables"
