--- conflicted
+++ resolved
@@ -1,12 +1,9 @@
 Revision history for Perl extension DBIx::Class::Schema::Loader
 
-<<<<<<< HEAD
         - fix missing trailing _id stripping for some relationship
           names (rbuels)
-=======
         - fixed accessor POD bug, was not dereferencing scalar refs
           before printing (rbuels)
->>>>>>> 0547c283
 
 0.05002  2010-02-15 10:17:47
         - support for SQLAnywhere via DBD::SQLAnywhere and ODBC
