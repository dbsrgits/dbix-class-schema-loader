--- conflicted
+++ resolved
@@ -1,7 +1,6 @@
 Revision history for Perl extension DBIx::Class::Schema::Loader
 
-<<<<<<< HEAD
-Not yet released
+0.04005 Sat Apr 05, 2008
         - Fix limiting table list to the specified schema for DB2
         - Default db_schema to the username for DB2
         - Allow specifying a custom loader_class, overriding the
@@ -14,9 +13,6 @@
         - Add is_auto_increment detecton for DB2
 
 0.04999_03 Wed Mar 12, 2008
-=======
-0.04005 Sat Apr 05, 2008
->>>>>>> be2fd10c
         - Fix DB2 support
 
 0.04999_02 Tue Feb 12, 2008
