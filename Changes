Revision history for Perl extension DBIx::Class::Schema::Loader

0.07036_02 2013-09-25
        - Skip many_to_many bridges involving might_have relationships

0.07036_01 2013-08-11
        - Fix typos in POD and comments (RT#87644)
        - Don't ship MYMETA.* files (RT#87713)
<<<<<<< HEAD
        - Restore support for PostgreSQL 8.3 (RT#87291)
=======
        - Fix many_to_many bridges involving might_have relationships
        - Allow specifying custom attributes for many_to_many bridges
        - Allow specifying the separator when joining database, schema
          and table names to form a moniker
        - Allow using all the moniker parts in hashref moniker_map
        - Allow matching all the moniker parts in constraint/exclude
>>>>>>> 6c3d66fe

0.07036  2013-07-08
        - Fix stray comma in Pg on_delete/on_update => CASCADE (RT#84706)
        - Fix MySQL enums with empty strings and leading/trailing quotes (RT#86091)
        - Fix "table" parameter in col_accessor_map callback (RT#84050)
        - Fix ordering issues in Pg loader

0.07035  2013-02-26
        - Release 0.07034_01 with a stable version number. 0.07034 is
          skipped due to the improper dev release versioning.

0.07034_01  2013-01-21
        - Fix fixture generation helper to work with older DBD::SQLite versions

0.07034_01  2013-01-16
        - MSSQL: on > 2000 use schema_name() instead of user_name() to detect
          current schema and query sys.schemas instead of sysusers.
        - SQL Anywhere: introspect ON DELETE/UPDATE rules, default is now
          RESTRICT. is_deferrable still defaults to 1
        - rewrite pg fk introspection to use catalog views instead of
          information_schema as information_schema does not work for readonly
          users
        - add rel_type param for relationship_attrs coderef
        - pass link table details to rel_name_map for many_to_many bridges (RT#81091)

0.07033  2012-09-09 16:11:47
        - more thoroughly document the new behavior for relationship attributes
          under "relationship_attrs" in ::Base POD
        - add a loud WARNING to Makefile.PL about the new behavior for
          relationship attributes

0.07032  2012-09-09 13:17:20
        - SQLite: detect is_deferrable for inline FKs
        - support coderefs for relationship_attrs

0.07031  2012-09-06 15:07:08
        - fix 02pod.t failure due to lack of =encoding utf8 statement (patch by
          Marcel Gruenauer) (RT#79481)

0.07030  2012-09-06 03:27:09
        - allow user to set qualify_objects=0 in multischema configurations
          (andrewalker)

0.07029  2012-09-05 16:41:56
        - Oracle: introspect ON DELETE and DEFERRABLE FK clauses
        - Oracle WARNING: on_delete is now 'NO ACTION' by default, not
          'CASCADE'. on_update is now 'NO ACTION' by default (Oracle does not
          have update rules, this was done to preserve the behavior of the
          schema when cross-deploying to SQLite.) is_deferrable is now
          0 by default, not 1.
        - DB2: introspect ON DELETE/UPDATE FK clauses
        - DB2 WARNING: the default for on_delete/on_update is now 'NO ACTION'
          not 'CASCADE', the default for is_deferrable is still 1 because DB2
          does not have deferrable constraints.
        - SQLite: introspect ON DELETE/UPDATE and DEFERRABLE FK clauses
        - SQLite WARNING: the default for on_delete/on_update is now 'NO ACTION'
          not 'CASCADE', and the default for is_deferrable is now 0 not 1.

0.07028  2012-08-30 05:32:42
        - MSSQL: introspect ON DELETE/UPDATE clauses for foreign keys
        - MSSQL WARNING: the default for on_delete/on_update is now 'NO ACTION'
          not 'CASCADE'.

0.07027  2012-08-26 22:39:45
        - PostgreSQL: introspect ON DELETE/UPDATE clauses for foreign keys and
          the DEFERRABLE clause.
        - PostgreSQL WARNING: the default for on_delete/on_update attributes for
          belongs_to relationships is now 'NO ACTION' not 'CASCADE! The default
          for is_deferrable is now 0 not 1.

0.07026  2012-08-26 01:01:26
        - MySQL: introspect ON DELETE/UPDATE clauses for foreign keys.
        - MySQL WARNING: the default on_delete/on_update attributes for
          belongs_to relationships is now RESTRICT, *NOT* CASCADE! This is
          overridable via the relationship_attrs option.

0.07025  2012-06-08 22:48:05
        - support SQL Server 2000 again (broken in 0.07011)
        - some slight optimization for SQL Server driver

0.07024  2012-05-08 15:35:16
        - work around broken keyseq in DBD::Pg foreign_key_info (RT#77062)

0.07023  2012-05-05 11:44:15
        - properly order FK columns when using base ::DBI loader (SineSwiper)
        - bump Class::Inspector dep to 1.27 due to test failures with earlier
          versions on perl >= 5.15.7 (RT#74236)

0.07022  2012-04-08 12:11:00
        - do separate queries for default_value on Sybase ASE as some servers
          can't join to that table (pcmantz) (RT#74170)
        - set correct size for nchar/nvarchar columns for Sybase ASE,
          depending on @@ncharsize

0.07021  2012-04-04 23:47:34
        - use ::Schema::connect instead of ::Schema::connection in
          make_schema_at (RT#74175)
        - register sources on the schema class, never the instance, regardless
          of how the connection is made for dynamic schemas

0.07020  2012-03-31 21:34:06
        - fix some mro issues under perl 5.8

0.07019  2012-03-28 17:23:09
        - fix some errors due to case issues (RT#75805)

0.07018  2012-03-27 05:55:10
        - skip dbicdump tests on Win32 due to test fails (RT#75732)
        - fix undefined warnings for DBDs without schemas
        - work around ORA-24345 from $dbh->column_info
        - fix spelling mistake in Base POD (RT#74796)

0.07017  2012-02-07 07:23:48
        - *EXPERIMENTAL* support for dumping PostgreSQL schemas inside of a
          transaction
        - use DBI table_info/column_info REMARKS field if/where available for
          table/column comments (SineSwiper)
        - better compatibility with more DBDs (SineSwiper)

0.07015  2011-12-09 10:36:17
        - generate many_to_many bridges for targets of link tables

0.07014  2011-11-18 17:06:34
        - fix a bug in the automatic multischema clashing moniker disambiguation
          code that overwrote $loader->moniker_parts

0.07013  2011-11-17 23:12:47
        - automatically prefix database/schema to clashing monikers for
          the same table name in multischema configurations

0.07012  2011-11-09 15:16:29
        - as of 0.07011 all callbacks receive a ::Loader::Table or
          interface-compatible object instead of the table name, this object
          stringifies to the table name (RT#72260)
        - fix a bug in dynamic schema_base_class/schema_components
          implementation that ran the connection method twice on subsequent
          connects
        - use a temp file for filter_generated_code with a string program name
          instead of IPC::Open2, which hangs on Win32 (RT#72226)
        - previous version referred to the wrong RT# for the uniq_to_primary
          change, it is actually (RT#51696)

0.07011  2011-11-01 09:00:00
        - add -I option to dbicdump
        - do not delete default custom content comment and ending 1; from custom
          content in files that are being renamed (RT#70507)
        - use MooseX::MarkAsMethods instead of namespace::autoclean for the
          use_moose option, this protects operator overloads, only_autoclean
          option added for the old behavior
        - add experimental naming=v8 mode with better CamelCase identifier
          support, relationship naming and conversion of non-identifier chars
          (RT#71945)
        - add naming => { force_ascii => 1 } option for Unicode database names
        - implement schema_base_class and schema_components for dynamic and
          working schemas
        - remove dependency on File::Slurp
        - allow the constraint and exclude options to be used simultaneously
          (bphillips)
        - fix Oracle multi-db_schema unique detection (RT#70851)
        - fix Oracle common tests fail with multi_schema due to not resetting
          the preserve_case option after the preserve_case tests (RT#70829)
        - handle <type> DEFAULT NULL for Pg
        - handle boolean DEFAULT 0::boolean for Pg
        - config file support for dbicdump script (alnewkirk)
        - added filter_generated_code option (RT#53841)
        - generic table and column comments support
        - MySQL table and column comments support
        - support DOS line endings on *nix and *nix line ending on Win32
        - add quiet option
        - $schema->loader is now a public method
        - add schema_components option
        - sort relationships so they always come out in the same order
        - also sort unique constraints so they always come out in the same order
        - multi db_schema support with cross-schema rels (RT#39478)
        - added moniker_parts option for name clashes in multi db_schema setups
        - add rel_name_map option
        - fix the decimal data type for MS Access over ODBC
        - fix enum/set detection for MySQL (RT#68717)
        - fix is_nullable detection on MS Access
        - remove '$table has no primary key' warning
        - added uniq_to_primary option to promote unique keys to primary keys
          (RT#25944)
        - support arrayrefs for result_namespace and resultset_namespace
          (RT#40214)
        - add naming => { monikers => 'preserve' } or 'singular'/'plural' to
          control moniker inflection (RT#44935)
        - add naming => { column_accessors => 'preserve' } to not normalize
          CamelCase column names to lower case for accessors (RT#64668)
        - support quoted PostgreSQL schema names with special chars (RT#64766)
        - automatically turn on quoting for MySQL (RT#60469)
        - become utf8-aware (RT#67920)
        - handle duplicate relationship names (RT#64041)
        - fix a bug in Sybase ASE foreign key detection
        - generate POD for result_base_class, additional_classes,
          additional_base_classes, left_base_classes, components,
          result_components_map, result_roles, result_roles_map, unique
          constraints, set_primary_key and table
        - rename result_component_map to result_components_map (old name still
          works)
        - fix accessor collision detection for methods from
          result_components_map components
        - add result_roles and result_roles_map options
        - fix for mysql rel detection in mixed-case tables on mixed-case
          filesystems (OSX and Windows)
        - support for DBD::Firebird
        - support for unicode Firebird data types
        - handle "use warnings FATAL => 'all';" in custom/external content
          (RT#59849)
        - for dynamic schemas, if the naming option is set, will automatically
          turn on use_namespaces=1 as well. Set use_namespaces=0 to disable
          this behavior (RT#59849)

0.07010  2011-03-04 08:26:31
        - add result_component_map option

0.07009  2011-02-25 11:06:51
        - fix a syntax error in MS Access ADO driver

0.07008  2011-02-25 01:54:43
        - rename column_accessor_map to col_accessor_map, the old alias still
          works
        - support MSSQL over DBD::ADO
        - support for MS Access over DBD::ODBC and DBD::ADO

0.07007  2011-02-15 10:00:07
        - bump DBIx::Class dep to 0.08127
        - fix MSSQL data types for native client and EasySoft driver

0.07006  2011-02-01 02:18:32
        - turn unloading of RelBuilder temp classes back on, now with proper
          check for class existance using Class::Inspector->loaded
        - bump up dep on namespace::clean to avoid breakage with earlier
          versions (RT#65149)

0.07005  2011-01-25 23:07:55
        - support extra connect_info options like quote_char for dbicdump
        - fix breakage on perl 5.8.x related to unloading temporary classes

0.07004  2011-01-24 03:43:05
        - fix bug with result class methods being cached on in a closure instead
          of the object, which breaks for multiple dynamic schemas in a single
          perl instance

0.07003  2011-01-21 06:43:05
        - fix relname/method collisions (RT#62648)
        - fix fully qualified component classes (RT#62624)
        - improve sybase/mssql db_schema detection
        - remove MooseX::NonMoose from Schema files under use_moose=1
        - better _tables_list for Sybase ASE
        - add datetime_undef_if_invalid => 1 for MySQL datetime data types
          (RT#64820) This behavior can be turned off by passing
          datetime_undef_if_invalid=0 as a loader option
        - added column_accessor_map option
        - Preserve relationship names when redumping and another FK is added
          (RT#62424)
        - Remove resultset_components as ResultSetManager is deprecated
        - Fix a fail when very old Moose/CMOP is installed
        - Added warning for column-accessor collisions, doc section in ::Base
          ("COLUMN ACCESSOR COLLISIONS") and the col_collision_map option.
        - Handle column accessor collisions with UNIVERSAL methods
        - Generate custom_type_name hint for PostgreSQL enums, as used
          by very recent SQL::Translator
        - Added support for PostgreSQL enum types
        - Added table/column comment support for Oracle
        - Fix missing require (RT#62072)

0.07002  2010-09-11 01:48:00
        - Properly detect a schema loaded with use_moose on subsequent
          reloads
        - Die with a sensible message when a schema loaded with
          use_moose => 1 is reloaded with use_moose => 0
        - Switch to MRO::Compat
        - Fix oracle common tests failure / lc(undef) warnings
        - Bump Moose/Moosex::NonMoose optional dependencies to fixed-up
          versions
        - Fix mssql common tests failures with MSSQL 2005 (skip test of
          datatypes found only on MSSQL 2008)
        - Fix DB2 v8 test failures (skip tests of graphics types found
          only on DB2 v9)
        - Fix dangerous invocation of ->meta on classes during upgrade
          (may be *non* moosified and contain a user-defined meta() )
        - Multiple test cleanups and refactorings

0.07001  2010-07-24 21:28:08
        - put is_deferrable => 1 back into default attributes for belongs_to
        - fix Postgres sequence detection for qualified sequences
        - detect DOS line ends in table/column comments and convert to \n
        - added use_moose option
        - always mark pk columns is_nullable=0
        - fix unique constraint names for SQLite (actual names break ->deploy)
        - fix bug in qualify_objects that would add schema to relnames
        - better type info for Informix, except for DATETIME precision and
          INTERVAL support
        - better type info for DB2
        - fix some newly-introduced test bugs
        - fix composite PKs getting marked is_auto_increment on SQLite

0.07000  2010-05-22 23:40:15
        - added qualify_objects option to prepend db_schema to table names
        - fix for negative numeric default values
        - sequence is detected for Oracle
        - fix for SQLite is_auto_increment detection when table is empty (hobbs)
        - rescan now reloads all tables
        - minor type info improvements for all DBs
        - fix erroneous default_value for MySQL NOT NULL columns (RT#57225)
        - remove is_deferrable => 1 from default for belongs_to rels
        - better type info for Oracle
        - preliminary Informix support
        - unregister dropped sources on rescan
        - added 'preserve_case' option with support for all DBs where it makes
          sense; removed the MSSQL 'case_sensitive_collation' and the
          Firebird/InterBase 'unquoted_ddl' options in favor of it.
        - support CamelCase table names and column names (in case-preserving
          mode) at the v7 naming level
        - rewrite datetime default functions as \'current_timestamp' where
          possible (except for Sybase ASE) to ease cross-deployment
        - use column_info instead of select to get Oracle column list (RT#42281)
        - match quotes in MySQL parser in more places (RT#42101)
        - fix unique detection in DB2 for multiple schemas (RT#39622)
        - fix column name collisions with methods (RT#49443)
        - fix loading MySQL views on older MySQL versions (RT#47399)

0.06001  2010-04-10 01:31:12
        - fix type info for MSSQL
        - fix MSSQL collation detection on freetds tds version 8.0

0.06000  2010-04-06 01:12:25
        - better type info for MySQL
        - initial MySQL data type tests (jhannah)
        - don't set result_namespace if it's 'Result'
        - support for MSSQL databases with case sensitive collation, manually
          overridable with 'case_sensitive_collation' option
        - do not try to detect driver and rebless when used with a custom
          'loader_class'
        - suppress 'bad table or view' warnings for filtered tables/views
        - croak if several tables reduce to an identical moniker (ribasushi)
        - better type info for Sybase ASE
        - better type info for Pg: sets sequence for serials, handles numerics
          without precision
        - better _tables_list for MSSQL
        - pick up views in SQLite too
        - better rel inflection using Lingua::EN::Inflect::Phrase
        - cascade_delete and cascade_copy are turned off for has_many/might_have
          by default, and belongs_to has on_delete => 'CASCADE', on_update =>
          'CASCADE' and is_deferrable => 1 by default, overridable via
          relationship_attrs
        - added config_file option for loading loader options from a file
        - set inflate_datetime => 1 for 'AS getdate()' computed columns in
          Sybase
        - Firebird support
        - use introspection pragmas instead of regexes to introspect SQLite
          (hobbs)
        - generate POD for refs correctly from column_info
        - fix tables list, fk introspection and type info for SQL Anywhere

0.05003  2010-02-20 05:19:51
        - support for custom_column_info, datetime_timezone and datetime_locale
          (rbo)
        - improve parsing of SQLite tables when a column definition
          spans multiple lines (hobbs)
        - fix missing trailing _id stripping for some relationship
          names (rbuels)
        - fixed accessor POD bug, was not dereferencing scalar refs
          before printing (rbuels)

0.05002  2010-02-15 10:17:47
        - support for SQLAnywhere via DBD::SQLAnywhere and ODBC
        - fix picking up quoted tables for SQLite (RT#54538) patch from schwern
        - validate class/component loader_options to make sure classes
          are available before generating the schema, patch from bphillips

0.05001  2010-02-05 14:29:27
        - correct default_value for all backends with common tests
        - fix bug with quoted Pg tables from $dbh->tables (RT#54338)
        - add inflate_datetime => 0 to 'timestamp' types for Sybase

0.05000  2010-02-01 09:24:24
        - better data_type, default_value and size for Sybase
        - added 'generate_pod' option, defaults to on
        - added 'pod_comment_mode' and 'pod_comment_spillover_length' to
          control table comment generation (waawaamilk)

0.04999_14  2010-01-14 06:47:07
        - use_namespaces now default, with upgrade/downgrade support
        - filter out un-selectable tables/views
        - fix NUMERIC/DECIMAL size column_info for postgres
        - now mentions skip_load_external feature in comments (jhannah)
        - moniker_map POD correction (jhannah)

0.04999_13  2010-01-03 12:32:25
        - exclude 'size' column_info for postgres when unnecessary, and
          use the correct precision for varying types (except NUMERIC)
        - 'naming' attribute and backward compatibility with 0.04006
        - added relationship_attrs option for setting attributes in
          generated relationships
        - added overwrite_modifications option that ignores md5sums on
          generated code
        - added skip_load_external (jhannah)
        - remove Class::Data::Accessor and Class::Accessor::Fast and switch
          everything to Class::Accessor::Grouped (jhannah)
        - better handling of db_schema for Oracle, based on (RT#35732)

0.04999_12  2009-11-30 23:36:14
        - fix MySQL rel introspection with on_connect_call =>
          'set_strict_mode' (RT#52087)
        - now using base 'DBIx::Class::Core' for Results (RT#52141)

0.04999_11  2009-11-29 18:08:46
        - added patch to generate POD from postgres by Andrey Kostenko (GUGU)
        - added test for norewrite feature
        - fix default_value for MSSQL

0.04999_10  2009-10-31 12:28:53
        - patch from Robert Bohne to make _table_uniq_info more correct for
          Oracle
        - fix data_type for identity columns with MSSQL

0.04999_09  2009-10-08
        - Only redump the files when something has actually changed
        - Place a warning at the top of the files saying 'do not modify' to
          match the one at the bottom of the auto-gen'd section

0.04999_08  2009-08-28
        - Replace UNIVERSAL::require with Class::C3::Componentised
        - Add Sybase/MSSQL support through DBD::Sybase
        - use $dbh->get_info(29/41) for qote_car/name_sep if available (semifor)
        - add MSSQL support through DBD::ODBC
        - support MSSQL table names with a '.' in the name
        - support MySQL CURRENT_TIMESTAMP()

0.04999_07  2009-04-18
        - Add result_base_class and schema_base_class options (RT #43977)
        - Ignore duplicate uniq indices (including duplicates of the PK).
        - Fix for DBD::SQLite 1.20
        - Fix for DBIx::Class 0.08100

0.04999_06  Tue Nov 11, 2008
        - Singularise table monikers by default
        - Strip trailing _id from single-column belongs_to relationships
        - Add "dbicdump" script for easy commandline dumping
        - Throw out the in-memory class generation, just dump to a temporary
          directory if the user didn't specify one
        - Fix Oracle constraint and auto-increment detection for non-owned schemas
          (RT #35732)
        - Handle ResultSetManager deprecation warning in common tests

0.04999_05  Mon Apr 14, 2008
        - Fix limiting table list to the specified schema for DB2
        - Default db_schema to the username for DB2
        - Allow specifying a custom loader_class, overriding the
          storage_type-based detection
        - Cosmetic fixes to dumping of externally defined classes
        - Make ResultSetManager notice externally defined :ResultSet methods
        - Fix test failure for non-InnoDB MySQL due to wrong skip count
        - Fix base class ordering in dumped classes
        - Run the common tests against both dynamic and dumped versions of
          the schema

0.04999_04  Wed Mar 12, 2008
        - Add is_auto_increment detecton for DB2

0.04999_03  Wed Mar 12, 2008
        - Fix DB2 support

0.04999_02  Tue Feb 12, 2008
        - Add is_auto_increment detection for Oracle
        - Unnhide the Oracle module now that the CPAN perms are sorted
          out. Thanks to Tsunoda Kazuya for the quick response.

0.04999_01  Tue Feb 5, 2008
        - Mark foreign key columns with is_foreign_key => 1
        - Add support for vendor-specific extra column attributes.
        - Add support for extra => { unsigned => 1 } for MySQL.
        - Add support for enum value lists for MySQL
        - Set join_type => 'LEFT OUTER' for nullable foreign keys
          (patch from Bernhard Weißhuhn)
        - Set is_auto_increment for auto-increment columns (RT #31473)
          (Only SQLite, MySQL and PostgreSQL are currently supported)
        - Generate one-to-one accessors for unique foreign keys (ilmari)
        - Add support for load_namespaces-style class layout
        - Fix test skip count for main skip_rels block
        - Fix auto-inc column creation for the Oracle tests
        - Fix column ordering in unique constraints for Oracle
        - Fix Win32 test skip counts for good (RT #30568, Kenichi Ishigaki)
        - Default Oracle db_schema to db username (patch
          from Johannes Plunien)

0.04003  Wed Oct 4, 2007
        - Prevent users from running Kwalitee test automatically
        - Fix extra whitespace being added to output on
          regeneration (from ilmari)

0.04002  Tue Jul 24, 2007
        - rescan method now returns the actual list of new tables
          loaded (previously, the return value wasn't taking
          constraint/exclude into account, even though the meat
          of the operation was).
        - Hid the Oracle module so that search.cpan.org will stop
          ignoring this package, temporary fix until perms are
          sorted out
        - Fix Win32 test skip counts (RT #27715, Alexandr Ciornii)
        - Fix a small output quoting bug (RT #28073, Tokuhiro Matsuno)

0.04001  Tue Jun 26, 2007
        - Deprecated dump_overwrite.  The changed behavior from
          0.03xxx was confusing.
        - Added new option really_erase_my_files, which does what
          dump_overwrite did in 0.04000, which is not what it did
          in 0.03xxx.

0.04000  Thu Jun 7, 2007
        - Added some env vars for controlling the Makefile.PL feature
          questions, to make automation easier.

0.03999_02  Tue May 22, 2007
        - Converted to Module::Install

0.03012  Tue May 22, 2007
        - Relationship names for multiple multi-col rels between
          the same table fixed by ilmari
        - Fix from Marc Espie for CREATE TABLE 'foo' for SQLite
        - skip ^sqlite_ tables in SQLite (thanks chromatic)

0.03999_01  Sat Apr 14 19:57:40 GMT 2007
        - Added *experimental* Oracle support from work done
          by Tsunoda Kazuya some months ago.  Not well tested.
        - Added "rescan" schema (and loader) method, which picks
          up newly created tables at runtime
        - Made dump_to_dir / dump_overwrite much more intelligent
          (they now preserve customizations by default)
        - Added support for DBI's new standard "statistics_info"
          method to gather unique key info (only supported by
          DBD::Pg trunk afaik)
        - columns_info_for imported from DBIx::Class
        - relationships are now on by default, use skip_relationships
          to disable them
        - Removed previously deprecated methods/options
        - Added $VERSION to all packages in this dist

0.03011  Sat Apr 14 19:03:07 UTC 2007
        - fix case-sensitivity in UNIQUE parsing for SQLite

0.03010  Thu Mar 29 12:36:19 UTC 2007
        - Workaround for new incompatible changes in DBD::mysql's "tables"
          method, which was causing us to find no tables w/ DBD::mysql
          4.002+
        - Fixed quoting problem in _table_columns (could cause crash when
          dumping/doing a static create) (from ash)

0.03009  Wed Nov 15 14:03:37 UTC 2006
        - fix for rt.cpan.org #22425 (use File::Spec where appropriate)
        - use full instead of short classnames in relationships (from victori)

0.03008  Fri Oct 20 18:08:20 UTC 2006
        - fix for rt.cpan.org #21084 (dump_overwrite pathological output recursion)
        - fix for rt.cpan.org #21758 (mysql reserved words as table names)
        - fix for rt.cpan.org #21025 (SQLite FK parsing)
        - workaround for rt.cpan.org #21746 ($Class::Accessor::Fast::VERSION issues)

0.03007  Thu Jul 27 16:19:59 UTC 2006
        - Kill erroneous warning about connect/loader_options order (the real
          case is warned about elsewhere)
        - Fix t/22dump to work around ActiveState issues

0.03006  Wed Jul 26 00:14:58 UTC 2006
        - Fixed column-case issue w/ columns_info_for

0.03005  Wed Jul 19 15:09:30 UTC 2006
        [ Pretty much everything in this release originates from nilsonsfj patches ]
        - bugfix: mysql unique constraint code had an
          obvious but longstanding error
        - bugfix: columns were being specified out-of-order,
          bug was introduced in the 0.03004 column metadata
          dumping feature
        - dump code now skips+warns instead of dies when
          dump_overwrite not set

0.03004  Tue Jul 11 04:38:09 UTC 2006
        - make_schema_at efficiency improvements
        - improved debugging output
        - column metadata now included in dumped schemas
        - Carp::Clan added, and some dies converted to croaks
        - no longer overwrites files when dumping, unless asked
          to do so via the dump_overwrite option
        - loader_options can now be embedded in the connection info
        - Documentation improvements
        - Deprecation notices updated, most things that became
          "deprecated" in 0.03 are now marked for death in 0.04000
        - All deprecated usage patterns should now generate annoying
          warnings (most did before).
        - Somewhat improved test coverage

0.03003  Tue Jun  6 02:22:49 UTC 2006
        - Fix inclusion of external add-on class definitions
          in dump_to_dir output.

0.03002  Tue Jun  6 01:27:25 UTC 2006
        - rethrow exceptions that occur during make_schema_at

0.03001  Mon Jun  5 23:17:57 UTC 2006
        - load_from_connection deprecation notice now mentions
          upgrading Catalyst::Model::DBIC::Schema if that module
          seems to be in use.
        - DBIx::Class required version number fixed
        - Loader statement caching for better load-time performance
        - Improved Pg unique index loader, based on RDBO

0.03000  Tue May 23 12:56:05 UTC 2006
        - weakened the circular schema reference

0.02999_10  Mon May 22 18:58:20 UTC 2006
        - a few more small bugfixes
        - more dump/debug improvements
        - new exportable function "make_schema_at"

0.02999_09  Sun May 21 23:26:58 UTC 2006
        - More docs improvements
        - default uniq_info just warns and returns nothing now,
          instead of dying.  In theory, this allows unsupported
          DBD drivers to potentially work with this module, if
          the generic methods happen to work for that vendor.
        - New tests for the various current and legacy/deprecated
          methods of connecting a Schema::Loader class/object.
        - Bugfix to the new runtime object connect/load code.

0.02999_08  Sat May 20 22:36:45 UTC 2006
        - support for dumping to a directory for
          conversion to manual DBIx::Class::Schema
        - improved debugging output
        - more documentation updates
        - more backwards compatibility fixes
        - runtime connection definitions (and cloning) work fine now.
        - A couple of bugfixes related to db vendor "schemas", including
          a fix for http://rt.cpan.org/Public/Bug/Display.html?id=19164

0.02999_06  Thu May 18 16:32:41 UTC 2006
        - backwards compat with all earlier versions
        - no longer requires schema class to have a connection
        - correctly determine source class names in the rel code generator
        - fixed mysql testing w/o InnoDB
        - Writing guide updated
        - docs updated
        - various trivial updates / fixes

0.02999_05  Sun Mar 26 06:46:09 UTC 2006
        - bugfixes to constraint/exclude code
        - friendly warnings if we don't find any tables
        - inflect_map becomes inflect_plural and inflect_singular
        - Singularize relationship names where appropriate
        - Test updates
        - Supports multiple rels between the same pair of tables

0.02007  Wed Mar 22 06:03:53 UTC 2006
        - Backported Class::C3::reinitialize changes from -refactor
          branch, resulting in significantly reduced load time

0.02006  Fri Mar 17 04:55:55 UTC 2006
        - Fix long-standing table/col-name case bugs

0.02999_04  Fri Mar 17 03:55:09 UTC 2006
        - Fixed case-sensitivity issues for table/col names
        - Punt columns_info_for to ->storage
        - Large loading speedup (get rid of redundant C3 reinits)
        - Removed TEST_POD checks
        - Removed unneccesary storage->disconnect

0.02999_03  Mon Mar 13 15:01:11 UTC 2006
        - Added EXAMPLE section to pod [Kieren Diment]
        - Invasive heavy changes to the DBI- and vendor-specific code
          (expect some breakage in some cases until this settles down)
        - Support for loading UNIQUE constraints
        - Tests cleaned up a bit
        - Relationship building seperated out into it's own file for
          the changes that are coming, but still does basically what
          it did before (this work is the next step).

0.02999_02  Sat Mar  4 16:53:21 UTC 2006
        - Merged in relevant changes from trunk since the split

0.02005  Mon Feb 27 23:53:17 UTC 2006
        - Move the external file loading to after everything else
          loader does, in case people want to define, override, or
          build on top of the rels.

0.02004  Mon Feb 27 23:53:17 UTC 2006
        - Minor fix to debugging message for loading external files

0.02999_01  Sun Feb 28 00:24:00 UTC 2006
        - Shuffle the modules around
        - Make ourselves theoretically storage_type-agnostic
        - Remove the _db_classes stuff, bump PK::Auto to Base
        - Change default inflections to Lingua::EN::Inflect::Number::to_PL()

0.02003  Sun Feb 19 20:42:01 UTC 2006
        - Deprecated arguments: dsn, user, password, options
        - New argument: connect_info

0.02002  Sat Feb 18 19:53:12 UTC 2006
        - Added moniker_map and inflect_map

0.02001  Fri Feb 17 20:25:40 UTC 2006
        - tests fixed up a bit
        - auto-loading of on-disk class definitions layered on top
          of the generated definitions (create Foo::Schema::Bar, then
          also try to ->require it if it exists on disk).
        - new parameters components and resultset_components, which do
          the obvious for the generated table classes.
        - DBIx::Class pre-req bumped to 0.05006, since Schema::Loader
          is virtually gauranteed to cause subtle mod_perl problems
          without those fixes.

0.02000  Sun Feb 12 22:43:47 UTC 2006
        - Just docs/version update, 0.01004 code released as 0.02000

0.01004  Tue Feb  7 03:58:01 UTC 2006
        - No longer tries to parse out the table name from the dsn for mysql,
          was unneccesary vestigial code from previous method.

0.01003  Mon Feb  6 14:57:56 UTC 2006
        - Fixed the has_many side of _make_cond_rel

0.01002  Fri Feb  3 23:14:38 UTC 2006
        - Email address typo :(

0.01001  Fri Feb  3 05:15:41 UTC 2006
        - Fixed up some documentation issues
        - Load C3 at the right time

0.01  Fri Feb  3 01:53:46 UTC 2006
        - original release
        - created from DBIx::Class::Loader 0.14<|MERGE_RESOLUTION|>--- conflicted
+++ resolved
@@ -1,4 +1,6 @@
 Revision history for Perl extension DBIx::Class::Schema::Loader
+
+        - Restore support for PostgreSQL 8.3 (RT#87291)
 
 0.07036_02 2013-09-25
         - Skip many_to_many bridges involving might_have relationships
@@ -6,16 +8,12 @@
 0.07036_01 2013-08-11
         - Fix typos in POD and comments (RT#87644)
         - Don't ship MYMETA.* files (RT#87713)
-<<<<<<< HEAD
-        - Restore support for PostgreSQL 8.3 (RT#87291)
-=======
         - Fix many_to_many bridges involving might_have relationships
         - Allow specifying custom attributes for many_to_many bridges
         - Allow specifying the separator when joining database, schema
           and table names to form a moniker
         - Allow using all the moniker parts in hashref moniker_map
         - Allow matching all the moniker parts in constraint/exclude
->>>>>>> 6c3d66fe
 
 0.07036  2013-07-08
         - Fix stray comma in Pg on_delete/on_update => CASCADE (RT#84706)
