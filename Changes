--- conflicted
+++ resolved
@@ -1,16 +1,12 @@
 Revision history for Perl extension DBIx::Class::Schema::Loader
 
-<<<<<<< HEAD
         - columns_info_for imported from DBIx::Class
         - relationships are now on by default, use skip_relationships
           to disable them
         - Removed previously deprecated methods/options
         - Added $VERSION to all packages in this dist
 
-0.03008 XXX Not yet released
-=======
 0.03008 Fri Oct 20 18:08:20 UTC 2006
->>>>>>> 31b5894e
         - fix for rt.cpan.org #21084 (dump_overwrite pathological output recursion)
         - fix for rt.cpan.org #21758 (mysql reserved words as table names)
         - fix for rt.cpan.org #21025 (SQLite FK parsing)
