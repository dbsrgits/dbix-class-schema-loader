Revision history for Perl extension DBIx::Class::Schema::Loader

<<<<<<< HEAD
        - columns_info_for imported from DBIx::Class
        - relationships are now on by default, use skip_relationships
          to disable them
        - Removed previously deprecated methods/options
        - Added $VERSION to all packages in this dist
=======
0.03009 Wed Nov 15 14:03:37 UTC 2006
	- fix for rt.cpan.org #22425 (use File::Spec where appropriate)
	- use full instead of short classnames in relationships (from victori)
>>>>>>> 01de2418

0.03008 Fri Oct 20 18:08:20 UTC 2006
        - fix for rt.cpan.org #21084 (dump_overwrite pathological output recursion)
        - fix for rt.cpan.org #21758 (mysql reserved words as table names)
        - fix for rt.cpan.org #21025 (SQLite FK parsing)
        - workaround for rt.cpan.org #21746 ($Class::Accessor::Fast::VERSION issues)

0.03007 Thu Jul 27 16:19:59 UTC 2006
        - Kill erroneous warning about connect/loader_options order (the real
          case is warned about elsewhere)
        - Fix t/22dump to work around ActiveState issues

0.03006 Wed Jul 26 00:14:58 UTC 2006
        - Fixed column-case issue w/ columns_info_for

0.03005 Wed Jul 19 15:09:30 UTC 2006
        [ Pretty much everything in this release originates from nilsonsfj patches ]
        - bugfix: mysql unique constraint code had an
          obvious but longstanding error
        - bugfix: columns were being specified out-of-order,
          bug was introduced in the 0.03004 column metadata
          dumping feature
        - dump code now skips+warns instead of dies when
          dump_overwrite not set

0.03004 Tue Jul 11 04:38:09 UTC 2006
        - make_schema_at efficiency improvements
        - improved debugging output
        - column metadata now included in dumped schemas
        - Carp::Clan added, and some dies converted to croaks
        - no longer overwrites files when dumping, unless asked
          to do so via the dump_overwrite option
        - loader_options can now be embedded in the connection info
        - Documentation improvements
        - Deprecation notices updated, most things that became
          "deprecated" in 0.03 are now marked for death in 0.04000
        - All deprecated usage patterns should now generate annoying
          warnings (most did before).
        - Somewhat improved test coverage

0.03003 Tue Jun  6 02:22:49 UTC 2006
        - Fix inclusion of external add-on class definitions
          in dump_to_dir output.

0.03002 Tue Jun  6 01:27:25 UTC 2006
        - rethrow exceptions that occur during make_schema_at

0.03001 Mon Jun  5 23:17:57 UTC 2006
        - load_from_connection deprecation notice now mentions
          upgrading Catalyst::Model::DBIC::Schema if that module
          seems to be in use.
        - DBIx::Class required version number fixed
        - Loader statement caching for better load-time performance
        - Improved Pg unique index loader, based on RDBO

0.03000 Tue May 23 12:56:05 UTC 2006
        - weakened the circular schema reference

0.02999_10 Mon May 22 18:58:20 UTC 2006
        - a few more small bugfixes
        - more dump/debug improvements
        - new exportable function "make_schema_at"

0.02999_09 Sun May 21 23:26:58 UTC 2006
        - More docs improvements
        - default uniq_info just warns and returns nothing now,
          instead of dying.  In theory, this allows unsupported
          DBD drivers to potentially work with this module, if
          the generic methods happen to work for that vendor.
        - New tests for the various current and legacy/deprecated
          methods of connecting a Schema::Loader class/object.
        - Bugfix to the new runtime object connect/load code.

0.02999_08 Sat May 20 22:36:45 UTC 2006
        - support for dumping to a directory for
          conversion to manual DBIx::Class::Schema
        - improved debugging output
        - more documentation updates
        - more backwards compatibility fixes
        - runtime connection definitions (and cloning) work fine now.
        - A couple of bugfixes related to db vendor "schemas", including
          a fix for http://rt.cpan.org/Public/Bug/Display.html?id=19164

0.02999_06 Thu May 18 16:32:41 UTC 2006
        - backwards compat with all earlier versions
        - no longer requires schema class to have a connection
        - correctly determine source class names in the rel code generator
        - fixed mysql testing w/o InnoDB
        - Writing guide updated
        - docs updated
        - various trivial updates / fixes

0.02999_05 Sun Mar 26 06:46:09 UTC 2006
        - bugfixes to constraint/exclude code
        - friendly warnings if we don't find any tables
        - inflect_map becomes inflect_plural and inflect_singular
        - Singularize relationship names where appropriate
        - Test updates
        - Supports multiple rels between the same pair of tables

0.02007 Wed Mar 22 06:03:53 UTC 2006
        - Backported Class::C3::reinitialize changes from -refactor
	  branch, resulting in significantly reduced load time

0.02006 Fri Mar 17 04:55:55 UTC 2006
        - Fix long-standing table/col-name case bugs

0.02999_04 Fri Mar 17 03:55:09 UTC 2006
        - Fixed case-sensitivity issues for table/col names
        - Punt columns_info_for to ->storage
        - Large loading speedup (get rid of redundant C3 reinits)
        - Removed TEST_POD checks
        - Removed unneccesary storage->disconnect

0.02999_03 Mon Mar 13 15:01:11 UTC 2006
        - Added EXAMPLE section to pod [Kieren Diment]
        - Invasive heavy changes to the DBI- and vendor-specific code
          (expect some breakage in some cases until this settles down)
        - Support for loading UNIQUE constraints
        - Tests cleaned up a bit
        - Relationship building seperated out into it's own file for
          the changes that are coming, but still does basically what
          it did before (this work is the next step).

0.02999_02 Sat Mar  4 16:53:21 UTC 2006
        - Merged in relevant changes from trunk since the split

0.02005 Mon Feb 27 23:53:17 UTC 2006
        - Move the external file loading to after everything else
	  loader does, in case people want to define, override, or
	  build on top of the rels.

0.02004 Mon Feb 27 23:53:17 UTC 2006
        - Minor fix to debugging message for loading external files

0.02999_01 Sun Feb 28 00:24:00 UTC 2006
        - Shuffle the modules around
        - Make ourselves theoretically storage_type-agnostic
        - Remove the _db_classes stuff, bump PK::Auto to Base
        - Change default inflections to Lingua::EN::Inflect::Number::to_PL()

0.02003 Sun Feb 19 20:42:01 UTC 2006
        - Deprecated arguments: dsn, user, password, options
        - New argument: connect_info

0.02002 Sat Feb 18 19:53:12 UTC 2006
        - Added moniker_map and inflect_map

0.02001 Fri Feb 17 20:25:40 UTC 2006
        - tests fixed up a bit
        - auto-loading of on-disk class definitions layered on top
          of the generated definitions (create Foo::Schema::Bar, then
          also try to ->require it if it exists on disk).
        - new parameters components and resultset_components, which do
          the obvious for the generated table classes.
        - DBIx::Class pre-req bumped to 0.05006, since Schema::Loader
          is virtually gauranteed to cause subtle mod_perl problems
          without those fixes.

0.02000 Sun Feb 12 22:43:47 UTC 2006
        - Just docs/version update, 0.01004 code released as 0.02000

0.01004 Tue Feb  7 03:58:01 UTC 2006
        - No longer tries to parse out the table name from the dsn for mysql,
          was unneccesary vestigial code from previous method.

0.01003 Mon Feb  6 14:57:56 UTC 2006
        - Fixed the has_many side of _make_cond_rel

0.01002 Fri Feb  3 23:14:38 UTC 2006
        - Email address typo :(

0.01001 Fri Feb  3 05:15:41 UTC 2006
        - Fixed up some documentation issues
        - Load C3 at the right time

0.01  Fri Feb  3 01:53:46 UTC 2006
        - original release
        - created from DBIx::Class::Loader 0.14<|MERGE_RESOLUTION|>--- conflicted
+++ resolved
@@ -1,16 +1,14 @@
 Revision history for Perl extension DBIx::Class::Schema::Loader
 
-<<<<<<< HEAD
         - columns_info_for imported from DBIx::Class
         - relationships are now on by default, use skip_relationships
           to disable them
         - Removed previously deprecated methods/options
         - Added $VERSION to all packages in this dist
-=======
+
 0.03009 Wed Nov 15 14:03:37 UTC 2006
 	- fix for rt.cpan.org #22425 (use File::Spec where appropriate)
 	- use full instead of short classnames in relationships (from victori)
->>>>>>> 01de2418
 
 0.03008 Fri Oct 20 18:08:20 UTC 2006
         - fix for rt.cpan.org #21084 (dump_overwrite pathological output recursion)
