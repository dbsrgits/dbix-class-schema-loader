package DBIx::Class::Schema::Loader::DBI::Writing;
use strict;

<<<<<<< HEAD
our $VERSION = '0.04999_01';
=======
our $VERSION = '0.04004';
>>>>>>> fbc9e196

# Empty. POD only.

1;

=head1 NAME                                                                     
                                                                                
DBIx::Class::Schema::Loader::DBI::Writing - Loader subclass writing guide for DBI

=head1 SYNOPSIS

  package DBIx::Class::Schema::Loader::DBI::Foo;

  # THIS IS JUST A TEMPLATE TO GET YOU STARTED.

  use strict;
  use warnings;
  use base 'DBIx::Class::Schema::Loader::DBI';
  use Carp::Clan qw/^DBIx::Class/;
  use Class::C3;

  sub _table_uniq_info {
      my ($self, $table) = @_;

      # ... get UNIQUE info for $table somehow
      # and return a data structure that looks like this:

      return [
         [ 'keyname' => [ 'colname' ] ],
         [ 'keyname2' => [ 'col1name', 'col2name' ] ],
         [ 'keyname3' => [ 'colname' ] ],
      ];

      # Where the "keyname"'s are just unique identifiers, such as the
      # name of the unique constraint, or the names of the columns involved
      # concatenated if you wish.
  }

  1;

=head1 DETAILS

The only required method for new subclasses is C<_table_uniq_info>,
as there is not (yet) any standardized, DBD-agnostic way for obtaining
this information from DBI.

The base DBI Loader contains generic methods that *should* work for
everything else in theory, although in practice some DBDs need to
override one or more of the other methods.  The other methods one might
likely want to override are: C<_table_pk_info>, C<_table_fk_info>,
C<_tables_list> and C<_extra_column_info>.  See the included DBD drivers
for examples of these.

=cut

1;<|MERGE_RESOLUTION|>--- conflicted
+++ resolved
@@ -1,11 +1,7 @@
 package DBIx::Class::Schema::Loader::DBI::Writing;
 use strict;
 
-<<<<<<< HEAD
 our $VERSION = '0.04999_01';
-=======
-our $VERSION = '0.04004';
->>>>>>> fbc9e196
 
 # Empty. POD only.
 
