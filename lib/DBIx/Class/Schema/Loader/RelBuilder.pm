--- conflicted
+++ resolved
@@ -155,22 +155,11 @@
             $cond{$remote_cols->[$i]} = $local_cols->[$i];
         }
 
-        # If more than one rel between this pair of tables, use the
-        #  local col name(s) as the relname in the foreign source, instead
-        #  of the local table name.
         my $local_relname;
-        if($counters{$remote_moniker} > 1) {
-            $local_relname = $self->_inflect_plural(
-                lc($local_table) . q{_} . join(q{_}, @$local_cols)
-            );
-        } else {
-            $local_relname = $self->_inflect_plural(lc $local_table);
-        }
-
-<<<<<<< HEAD
-        # for single-column case, set the relname to the column name,
-        # to make filter accessors work
         my $remote_relname;
+
+        # for single-column case, set the remote relname to the column
+        # name, to make filter accessors work
         if(scalar keys %cond == 1) {
             my ($col) = keys %cond;
             $remote_relname = $self->_inflect_singular($cond{$col});
@@ -179,40 +168,24 @@
             $remote_relname = $self->_inflect_singular(lc $remote_table);
         }
 
+        # If more than one rel between this pair of tables, use the local
+        # col names to distinguish
+        if($counters{$remote_moniker} > 1) {
+            my $colnames = q{_} . join(q{_}, @$local_cols);
+            $local_relname = $self->_inflect_plural(
+                lc($local_table) . $colnames
+            );
+            $remote_relname .= $colnames if keys %cond > 1;
+        } else {
+            $local_relname = $self->_inflect_plural(lc $local_table);
+        }
+
         my %rev_cond = reverse %cond;
 
         for (keys %rev_cond) {
             $rev_cond{"foreign.$_"} = "self.".$rev_cond{$_};
             delete $rev_cond{$_};
         }
-=======
-            my $local_relname;
-            my $remote_relname;
-
-            # for single-column case, set the remote relname to the column
-            # name, to make filter accessors work
-            if(scalar keys %cond == 1) {
-                my ($col) = keys %cond;
-                $remote_relname = $self->_inflect_singular($cond{$col});
-            }
-            else {
-                $remote_relname = $self->_inflect_singular(lc $remote_table);
-            }
-
-            # If more than one rel between this pair of tables, use the local
-            # col names to distinguish
-            if($counters{$remote_moniker} > 1) {
-                my $colnames = q{_} . join(q{_}, @$local_cols);
-                $local_relname = $self->_inflect_plural(
-                    lc($local_table) . $colnames
-                );
-                $remote_relname .= $colnames if keys %cond > 1;
-            } else {
-                $local_relname = $self->_inflect_plural(lc $local_table);
-            }
-
-            my %rev_cond = reverse %cond;
->>>>>>> 0c0a7757
 
         push(@{$all_code->{$local_class}},
             { method => 'belongs_to',
