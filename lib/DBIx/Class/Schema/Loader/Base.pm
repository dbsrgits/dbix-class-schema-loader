package DBIx::Class::Schema::Loader::Base;

use strict;
use warnings;
use base qw/Class::Accessor::Fast Class::C3::Componentised/;
use Class::C3;
use Carp::Clan qw/^DBIx::Class/;
use DBIx::Class::Schema::Loader::RelBuilder;
use Data::Dump qw/ dump /;
use POSIX qw//;
use File::Spec qw//;
use Cwd qw//;
use Digest::MD5 qw//;
use Lingua::EN::Inflect::Number qw//;
use File::Temp qw//;
use Class::Unload;
require DBIx::Class;

our $VERSION = '0.04999_10';

__PACKAGE__->mk_ro_accessors(qw/
                                schema
                                schema_class

                                exclude
                                constraint
                                additional_classes
                                additional_base_classes
                                left_base_classes
                                components
                                resultset_components
                                skip_relationships
                                moniker_map
                                inflect_singular
                                inflect_plural
                                debug
                                dump_directory
                                dump_overwrite
                                really_erase_my_files
                                use_namespaces
                                result_namespace
                                resultset_namespace
                                default_resultset_class
                                schema_base_class
                                result_base_class

                                db_schema
                                _tables
                                classes
                                monikers
                             /);

=head1 NAME

DBIx::Class::Schema::Loader::Base - Base DBIx::Class::Schema::Loader Implementation.

=head1 SYNOPSIS

See L<DBIx::Class::Schema::Loader>

=head1 DESCRIPTION

This is the base class for the storage-specific C<DBIx::Class::Schema::*>
classes, and implements the common functionality between them.

=head1 CONSTRUCTOR OPTIONS

These constructor options are the base options for
L<DBIx::Class::Schema::Loader/loader_options>.  Available constructor options are:

=head2 skip_relationships

Skip setting up relationships.  The default is to attempt the loading
of relationships.

=head2 debug

If set to true, each constructive L<DBIx::Class> statement the loader
decides to execute will be C<warn>-ed before execution.

=head2 db_schema

Set the name of the schema to load (schema in the sense that your database
vendor means it).  Does not currently support loading more than one schema
name.

=head2 constraint

Only load tables matching regex.  Best specified as a qr// regex.

=head2 exclude

Exclude tables matching regex.  Best specified as a qr// regex.

=head2 moniker_map

Overrides the default table name to moniker translation.  Can be either
a hashref of table keys and moniker values, or a coderef for a translator
function taking a single scalar table name argument and returning
a scalar moniker.  If the hash entry does not exist, or the function
returns a false value, the code falls back to default behavior
for that table name.

The default behavior is: C<join '', map ucfirst, split /[\W_]+/, lc $table>,
which is to say: lowercase everything, split up the table name into chunks
anywhere a non-alpha-numeric character occurs, change the case of first letter
of each chunk to upper case, and put the chunks back together.  Examples:

    Table Name  | Moniker Name
    ---------------------------
    luser       | Luser
    luser_group | LuserGroup
    luser-opts  | LuserOpts

=head2 inflect_plural

Just like L</moniker_map> above (can be hash/code-ref, falls back to default
if hash key does not exist or coderef returns false), but acts as a map
for pluralizing relationship names.  The default behavior is to utilize
L<Lingua::EN::Inflect::Number/to_PL>.

=head2 inflect_singular

As L</inflect_plural> above, but for singularizing relationship names.
Default behavior is to utilize L<Lingua::EN::Inflect::Number/to_S>.

=head2 schema_base_class

Base class for your schema classes. Defaults to 'DBIx::Class::Schema'.

=head2 result_base_class

Base class for your table classes (aka result classes). Defaults to 'DBIx::Class'.

=head2 additional_base_classes

List of additional base classes all of your table classes will use.

=head2 left_base_classes

List of additional base classes all of your table classes will use
that need to be leftmost.

=head2 additional_classes

List of additional classes which all of your table classes will use.

=head2 components

List of additional components to be loaded into all of your table
classes.  A good example would be C<ResultSetManager>.

=head2 resultset_components

List of additional ResultSet components to be loaded into your table
classes.  A good example would be C<AlwaysRS>.  Component
C<ResultSetManager> will be automatically added to the above
C<components> list if this option is set.

=head2 use_namespaces

Generate result class names suitable for
L<DBIx::Class::Schema/load_namespaces> and call that instead of
L<DBIx::Class::Schema/load_classes>. When using this option you can also
specify any of the options for C<load_namespaces> (i.e. C<result_namespace>,
C<resultset_namespace>, C<default_resultset_class>), and they will be added
to the call (and the generated result class names adjusted appropriately).

=head2 dump_directory

This option is designed to be a tool to help you transition from this
loader to a manually-defined schema when you decide it's time to do so.

The value of this option is a perl libdir pathname.  Within
that directory this module will create a baseline manual
L<DBIx::Class::Schema> module set, based on what it creates at runtime
in memory.

The created schema class will have the same classname as the one on
which you are setting this option (and the ResultSource classes will be
based on this name as well).

Normally you wouldn't hard-code this setting in your schema class, as it
is meant for one-time manual usage.

See L<DBIx::Class::Schema::Loader/dump_to_dir> for examples of the
recommended way to access this functionality.

=head2 dump_overwrite

Deprecated.  See L</really_erase_my_files> below, which does *not* mean
the same thing as the old C<dump_overwrite> setting from previous releases.

=head2 really_erase_my_files

Default false.  If true, Loader will unconditionally delete any existing
files before creating the new ones from scratch when dumping a schema to disk.

The default behavior is instead to only replace the top portion of the
file, up to and including the final stanza which contains
C<# DO NOT MODIFY THIS OR ANYTHING ABOVE!>
leaving any customizations you placed after that as they were.

When C<really_erase_my_files> is not set, if the output file already exists,
but the aforementioned final stanza is not found, or the checksum
contained there does not match the generated contents, Loader will
croak and not touch the file.

You should really be using version control on your schema classes (and all
of the rest of your code for that matter).  Don't blame me if a bug in this
code wipes something out when it shouldn't have, you've been warned.

=head1 METHODS

None of these methods are intended for direct invocation by regular
users of L<DBIx::Class::Schema::Loader>.  Anything you can find here
can also be found via standard L<DBIx::Class::Schema> methods somehow.

=cut

# ensure that a peice of object data is a valid arrayref, creating
# an empty one or encapsulating whatever's there.
sub _ensure_arrayref {
    my $self = shift;

    foreach (@_) {
        $self->{$_} ||= [];
        $self->{$_} = [ $self->{$_} ]
            unless ref $self->{$_} eq 'ARRAY';
    }
}

=head2 new

Constructor for L<DBIx::Class::Schema::Loader::Base>, used internally
by L<DBIx::Class::Schema::Loader>.

=cut

sub new {
    my ( $class, %args ) = @_;

    my $self = { %args };

    bless $self => $class;

    $self->_ensure_arrayref(qw/additional_classes
                               additional_base_classes
                               left_base_classes
                               components
                               resultset_components
                              /);

    push(@{$self->{components}}, 'ResultSetManager')
        if @{$self->{resultset_components}};

    $self->{monikers} = {};
    $self->{classes} = {};

    $self->{schema_class} ||= ( ref $self->{schema} || $self->{schema} );
    $self->{schema} ||= $self->{schema_class};

    croak "dump_overwrite is deprecated.  Please read the"
        . " DBIx::Class::Schema::Loader::Base documentation"
            if $self->{dump_overwrite};

    $self->{dynamic} = ! $self->{dump_directory};
    $self->{temp_directory} ||= File::Temp::tempdir( 'dbicXXXX',
                                                     TMPDIR  => 1,
                                                     CLEANUP => 1,
                                                   );
    $self->_check_back_compat;
    $self;
}

<<<<<<< HEAD
sub _check_back_compat {
    my ($self) = @_;
=======
    $self->{dump_directory} ||= $self->{temp_directory};

    $self->{relbuilder} = DBIx::Class::Schema::Loader::RelBuilder->new(
        $self->schema, $self->inflect_plural, $self->inflect_singular
    ) if !$self->{skip_relationships};
>>>>>>> 7fc16540

    my $filename = $self->_get_dump_filename($self->schema_class);
    return unless -e $filename;

    open(my $fh, '<', $filename)
        or croak "Cannot open '$filename' for reading: $!";

    while (<$fh>) {
        if (/^# Created by DBIx::Class::Schema::Loader (v\d+)\.(\d+)/) {
            my $ver = "${1}_${2}";
            while (1) {
                my $compat_class = "DBIx::Class::Schema::Loader::Compat::${ver}";
                if ($self->load_optional_class($compat_class)) {
                    no strict 'refs';
                    my $class = ref $self || $self;
                    unshift @{"${class}::ISA"}, $compat_class;
                    last;
                }
                $ver =~ s/\d\z// or last;
            }
            last;
        }
    }
    close $fh;
}

sub _find_file_in_inc {
    my ($self, $file) = @_;

    foreach my $prefix (@INC) {
        my $fullpath = File::Spec->catfile($prefix, $file);
        return $fullpath if -f $fullpath
            and Cwd::abs_path($fullpath) ne
                Cwd::abs_path(File::Spec->catfile($self->dump_directory, $file)) || '';
    }

    return;
}

sub _load_external {
    my ($self, $class) = @_;

    my $class_path = $class;
    $class_path =~ s{::}{/}g;
    $class_path .= '.pm';

    my $real_inc_path = $self->_find_file_in_inc($class_path);

    return if !$real_inc_path;

    # If we make it to here, we loaded an external definition
    warn qq/# Loaded external class definition for '$class'\n/
        if $self->debug;

    croak 'Failed to locate actual external module file for '
          . "'$class'"
              if !$real_inc_path;
    open(my $fh, '<', $real_inc_path)
        or croak "Failed to open '$real_inc_path' for reading: $!";
    $self->_ext_stmt($class,
         qq|# These lines were loaded from '$real_inc_path' found in \@INC.\n|
        .qq|# They are now part of the custom portion of this file\n|
        .qq|# for you to hand-edit.  If you do not either delete\n|
        .qq|# this section or remove that file from \@INC, this section\n|
        .qq|# will be repeated redundantly when you re-create this\n|
        .qq|# file again via Loader!\n|
    );
    while(<$fh>) {
        chomp;
        $self->_ext_stmt($class, $_);
    }
    $self->_ext_stmt($class,
        qq|# End of lines loaded from '$real_inc_path' |
    );
    close($fh)
        or croak "Failed to close $real_inc_path: $!";
}

=head2 load

Does the actual schema-construction work.

=cut

sub load {
    my $self = shift;

    $self->_load_tables($self->_tables_list);
}

=head2 rescan

Arguments: schema

Rescan the database for newly added tables.  Does
not process drops or changes.  Returns a list of
the newly added table monikers.

The schema argument should be the schema class
or object to be affected.  It should probably
be derived from the original schema_class used
during L</load>.

=cut

sub rescan {
    my ($self, $schema) = @_;

    $self->{schema} = $schema;
    $self->_relbuilder->{schema} = $schema;

    my @created;
    my @current = $self->_tables_list;
    foreach my $table ($self->_tables_list) {
        if(!exists $self->{_tables}->{$table}) {
            push(@created, $table);
        }
    }

    my $loaded = $self->_load_tables(@created);

    return map { $self->monikers->{$_} } @$loaded;
}

sub _relbuilder {
    my ($self) = @_;
    $self->{relbuilder} ||= DBIx::Class::Schema::Loader::RelBuilder->new(
        $self->schema, $self->inflect_plural, $self->inflect_singular
    );
}

sub _load_tables {
    my ($self, @tables) = @_;

    # First, use _tables_list with constraint and exclude
    #  to get a list of tables to operate on

    my $constraint   = $self->constraint;
    my $exclude      = $self->exclude;

    @tables = grep { /$constraint/ } @tables if $constraint;
    @tables = grep { ! /$exclude/ } @tables if $exclude;

    # Save the new tables to the tables list
    foreach (@tables) {
        $self->{_tables}->{$_} = 1;
    }

    $self->_make_src_class($_) for @tables;
    $self->_setup_src_meta($_) for @tables;

    if(!$self->skip_relationships) {
        # The relationship loader needs a working schema
        $self->{quiet} = 1;
        local $self->{dump_directory} = $self->{temp_directory};
        $self->_reload_classes(@tables);
        $self->_load_relationships($_) for @tables;
        $self->{quiet} = 0;

        # Remove that temp dir from INC so it doesn't get reloaded
        @INC = grep { $_ ne $self->{dump_directory} } @INC;
    }

    $self->_load_external($_)
        for map { $self->classes->{$_} } @tables;

    $self->_reload_classes(@tables);

    # Drop temporary cache
    delete $self->{_cache};

    return \@tables;
}

sub _reload_classes {
    my ($self, @tables) = @_;

    $self->_dump_to_dir(map { $self->classes->{$_} } @tables);

    unshift @INC, $self->dump_directory;
    
    my @to_register;
    my %have_source = map { $_ => $self->schema->source($_) }
        $self->schema->sources;

    for my $table (@tables) {
        my $moniker = $self->monikers->{$table};
        my $class = $self->classes->{$table};
        
        {
            no warnings 'redefine';
            local *Class::C3::reinitialize = sub {};
            use warnings;

            Class::Unload->unload($class);
            my ($source, $resultset_class);
            if (
                ($source = $have_source{$moniker})
                && ($resultset_class = $source->resultset_class)
                && ($resultset_class ne 'DBIx::Class::ResultSet')
            ) {
                my $has_file = Class::Inspector->loaded_filename($resultset_class);
                Class::Unload->unload($resultset_class);
                $self->ensure_class_loaded($resultset_class) if $has_file;
            }
            $self->ensure_class_loaded($class);
        }
        push @to_register, [$moniker, $class];
    }

    Class::C3->reinitialize;
    for (@to_register) {
        $self->schema->register_class(@$_);
    }
}

sub _get_dump_filename {
    my ($self, $class) = (@_);

    $class =~ s{::}{/}g;
    return $self->dump_directory . q{/} . $class . q{.pm};
}

sub _ensure_dump_subdirs {
    my ($self, $class) = (@_);

    my @name_parts = split(/::/, $class);
    pop @name_parts; # we don't care about the very last element,
                     # which is a filename

    my $dir = $self->dump_directory;
    while (1) {
        if(!-d $dir) {
            mkdir($dir) or croak "mkdir('$dir') failed: $!";
        }
        last if !@name_parts;
        $dir = File::Spec->catdir($dir, shift @name_parts);
    }
}

sub _dump_to_dir {
    my ($self, @classes) = @_;

    my $schema_class = $self->schema_class;
    my $schema_base_class = $self->schema_base_class || 'DBIx::Class::Schema';

    my $target_dir = $self->dump_directory;
    warn "Dumping manual schema for $schema_class to directory $target_dir ...\n"
        unless $self->{dynamic} or $self->{quiet};

    my $schema_text =
          qq|package $schema_class;\n\n|
        . qq|# Created by DBIx::Class::Schema::Loader\n|
        . qq|# DO NOT MODIFY THE FIRST PART OF THIS FILE\n\n|
        . qq|use strict;\nuse warnings;\n\n|
        . qq|use base '$schema_base_class';\n\n|;

    if ($self->use_namespaces) {
        $schema_text .= qq|__PACKAGE__->load_namespaces|;
        my $namespace_options;
        for my $attr (qw(result_namespace
                         resultset_namespace
                         default_resultset_class)) {
            if ($self->$attr) {
                $namespace_options .= qq|    $attr => '| . $self->$attr . qq|',\n|
            }
        }
        $schema_text .= qq|(\n$namespace_options)| if $namespace_options;
        $schema_text .= qq|;\n|;
    }
    else {
        $schema_text .= qq|__PACKAGE__->load_classes;\n|;
    }

    $self->_write_classfile($schema_class, $schema_text);

    my $result_base_class = $self->result_base_class || 'DBIx::Class';

    foreach my $src_class (@classes) {
        my $src_text = 
              qq|package $src_class;\n\n|
            . qq|# Created by DBIx::Class::Schema::Loader\n|
            . qq|# DO NOT MODIFY THE FIRST PART OF THIS FILE\n\n|
            . qq|use strict;\nuse warnings;\n\n|
            . qq|use base '$result_base_class';\n\n|;

        $self->_write_classfile($src_class, $src_text);
    }

    warn "Schema dump completed.\n" unless $self->{dynamic} or $self->{quiet};

}

sub _sig_comment {
    my ($self, $version, $ts) = @_;
    return qq|\n\n# Created by DBIx::Class::Schema::Loader|
         . qq| v| . $version
         . q| @ | . $ts 
         . qq|\n# DO NOT MODIFY THIS OR ANYTHING ABOVE! md5sum:|;
}

sub _write_classfile {
    my ($self, $class, $text) = @_;

    my $filename = $self->_get_dump_filename($class);
    $self->_ensure_dump_subdirs($class);

    if (-f $filename && $self->really_erase_my_files) {
        warn "Deleting existing file '$filename' due to "
            . "'really_erase_my_files' setting\n" unless $self->{quiet};
        unlink($filename);
    }    

    my ($custom_content, $old_md5, $old_ver, $old_ts) = $self->_get_custom_content($class, $filename);

    $text .= qq|$_\n|
        for @{$self->{_dump_storage}->{$class} || []};

    # Check and see if the dump is infact differnt

    my $compare_to;
    if ($old_md5) {
      $compare_to = $text . $self->_sig_comment($old_ver, $old_ts);
      

      if (Digest::MD5::md5_base64($compare_to) eq $old_md5) {
        return;
      }
    }

    $text .= $self->_sig_comment(
      $DBIx::Class::Schema::Loader::VERSION, 
      POSIX::strftime('%Y-%m-%d %H:%M:%S', localtime)
    );

    open(my $fh, '>', $filename)
        or croak "Cannot open '$filename' for writing: $!";

    # Write the top half and its MD5 sum
    print $fh $text . Digest::MD5::md5_base64($text) . "\n";

    # Write out anything loaded via external partial class file in @INC
    print $fh qq|$_\n|
        for @{$self->{_ext_storage}->{$class} || []};

    # Write out any custom content the user has added
    print $fh $custom_content;

    close($fh)
        or croak "Error closing '$filename': $!";
}

sub _default_custom_content {
    return qq|\n\n# You can replace this text with custom|
         . qq| content, and it will be preserved on regeneration|
         . qq|\n1;\n|;
}

sub _get_custom_content {
    my ($self, $class, $filename) = @_;

    return ($self->_default_custom_content) if ! -f $filename;

    open(my $fh, '<', $filename)
        or croak "Cannot open '$filename' for reading: $!";

    my $mark_re = 
        qr{^(# DO NOT MODIFY THIS OR ANYTHING ABOVE! md5sum:)([A-Za-z0-9/+]{22})\n};

    my $buffer = '';
    my ($md5, $ts, $ver);
    while(<$fh>) {
        if(!$md5 && /$mark_re/) {
            $md5 = $2;
            my $line = $1;

            # Pull out the previous version and timestamp
            ($ver, $ts) = $buffer =~ m/# Created by DBIx::Class::Schema::Loader v(.*?) @ (.*?)$/s;

            $buffer .= $line;
            croak "Checksum mismatch in '$filename'"
                if Digest::MD5::md5_base64($buffer) ne $md5;

            $buffer = '';
        }
        else {
            $buffer .= $_;
        }
    }

    croak "Cannot not overwrite '$filename' without 'really_erase_my_files',"
        . " it does not appear to have been generated by Loader"
            if !$md5;

    # Default custom content:
    $buffer ||= $self->_default_custom_content;

    return ($buffer, $md5, $ver, $ts);
}

sub _use {
    my $self = shift;
    my $target = shift;

    foreach (@_) {
        warn "$target: use $_;" if $self->debug;
        $self->_raw_stmt($target, "use $_;");
    }
}

sub _inject {
    my $self = shift;
    my $target = shift;
    my $schema_class = $self->schema_class;

    my $blist = join(q{ }, @_);
    warn "$target: use base qw/ $blist /;" if $self->debug && @_;
    $self->_raw_stmt($target, "use base qw/ $blist /;") if @_;
}

# Create class with applicable bases, setup monikers, etc
sub _make_src_class {
    my ($self, $table) = @_;

    my $schema       = $self->schema;
    my $schema_class = $self->schema_class;

    my $table_moniker = $self->_table2moniker($table);
    my @result_namespace = ($schema_class);
    if ($self->use_namespaces) {
        my $result_namespace = $self->result_namespace || 'Result';
        if ($result_namespace =~ /^\+(.*)/) {
            # Fully qualified namespace
            @result_namespace =  ($1)
        }
        else {
            # Relative namespace
            push @result_namespace, $result_namespace;
        }
    }
    my $table_class = join(q{::}, @result_namespace, $table_moniker);

    my $table_normalized = lc $table;
    $self->classes->{$table} = $table_class;
    $self->classes->{$table_normalized} = $table_class;
    $self->monikers->{$table} = $table_moniker;
    $self->monikers->{$table_normalized} = $table_moniker;

    $self->_use   ($table_class, @{$self->additional_classes});
    $self->_inject($table_class, @{$self->left_base_classes});

    $self->_dbic_stmt($table_class, 'load_components', @{$self->components}, 'Core');

    $self->_dbic_stmt($table_class, 'load_resultset_components', @{$self->resultset_components})
        if @{$self->resultset_components};
    $self->_inject($table_class, @{$self->additional_base_classes});
}

# Set up metadata (cols, pks, etc)
sub _setup_src_meta {
    my ($self, $table) = @_;

    my $schema       = $self->schema;
    my $schema_class = $self->schema_class;

    my $table_class = $self->classes->{$table};
    my $table_moniker = $self->monikers->{$table};

    my $table_name = $table;
    my $name_sep   = $self->schema->storage->sql_maker->name_sep;

    if ($name_sep && $table_name =~ /\Q$name_sep\E/) {
        $table_name = \ $self->_quote_table_name($table_name);
    }

    $self->_dbic_stmt($table_class,'table',$table_name);

    my $cols = $self->_table_columns($table);
    my $col_info;
    eval { $col_info = $self->_columns_info_for($table) };
    if($@) {
        $self->_dbic_stmt($table_class,'add_columns',@$cols);
    }
    else {
        if ($self->_is_case_sensitive) {
            for my $col (keys %$col_info) {
                $col_info->{$col}{accessor} = lc $col
                    if $col ne lc($col);
            }
        } else {
            $col_info = { map { lc($_), $col_info->{$_} } keys %$col_info };
        }

        my $fks = $self->_table_fk_info($table);

        for my $fkdef (@$fks) {
            for my $col (@{ $fkdef->{local_columns} }) {
                $col_info->{$col}{is_foreign_key} = 1;
            }
        }
        $self->_dbic_stmt(
            $table_class,
            'add_columns',
            map { $_, ($col_info->{$_}||{}) } @$cols
        );
    }

    my %uniq_tag; # used to eliminate duplicate uniqs

    my $pks = $self->_table_pk_info($table) || [];
    @$pks ? $self->_dbic_stmt($table_class,'set_primary_key',@$pks)
          : carp("$table has no primary key");
    $uniq_tag{ join("\0", @$pks) }++ if @$pks; # pk is a uniq

    my $uniqs = $self->_table_uniq_info($table) || [];
    for (@$uniqs) {
        my ($name, $cols) = @$_;
        next if $uniq_tag{ join("\0", @$cols) }++; # skip duplicates
        $self->_dbic_stmt($table_class,'add_unique_constraint', $name, $cols);
    }

}

=head2 tables

Returns a sorted list of loaded tables, using the original database table
names.

=cut

sub tables {
    my $self = shift;

    return keys %{$self->_tables};
}

# Make a moniker from a table
sub _default_table2moniker {
    my ($self, $table) = @_;

    return join '', map ucfirst, split /[\W_]+/,
        Lingua::EN::Inflect::Number::to_S(lc $table);
}

sub _table2moniker {
    my ( $self, $table ) = @_;

    my $moniker;

    if( ref $self->moniker_map eq 'HASH' ) {
        $moniker = $self->moniker_map->{$table};
    }
    elsif( ref $self->moniker_map eq 'CODE' ) {
        $moniker = $self->moniker_map->($table);
    }

    $moniker ||= $self->_default_table2moniker($table);

    return $moniker;
}

sub _load_relationships {
    my ($self, $table) = @_;

    my $tbl_fk_info = $self->_table_fk_info($table);
    foreach my $fkdef (@$tbl_fk_info) {
        $fkdef->{remote_source} =
            $self->monikers->{delete $fkdef->{remote_table}};
    }
    my $tbl_uniq_info = $self->_table_uniq_info($table);

    my $local_moniker = $self->monikers->{$table};
    my $rel_stmts = $self->_relbuilder->generate_code($local_moniker, $tbl_fk_info, $tbl_uniq_info);

    foreach my $src_class (sort keys %$rel_stmts) {
        my $src_stmts = $rel_stmts->{$src_class};
        foreach my $stmt (@$src_stmts) {
            $self->_dbic_stmt($src_class,$stmt->{method},@{$stmt->{args}});
        }
    }
}

# Overload these in driver class:

# Returns an arrayref of column names
sub _table_columns { croak "ABSTRACT METHOD" }

# Returns arrayref of pk col names
sub _table_pk_info { croak "ABSTRACT METHOD" }

# Returns an arrayref of uniqs [ [ foo => [ col1, col2 ] ], [ bar => [ ... ] ] ]
sub _table_uniq_info { croak "ABSTRACT METHOD" }

# Returns an arrayref of foreign key constraints, each
#   being a hashref with 3 keys:
#   local_columns (arrayref), remote_columns (arrayref), remote_table
sub _table_fk_info { croak "ABSTRACT METHOD" }

# Returns an array of lower case table names
sub _tables_list { croak "ABSTRACT METHOD" }

# Execute a constructive DBIC class method, with debug/dump_to_dir hooks.
sub _dbic_stmt {
    my $self = shift;
    my $class = shift;
    my $method = shift;

    my $args = dump(@_);
    $args = '(' . $args . ')' if @_ < 2;
    my $stmt = $method . $args . q{;};

    warn qq|$class\->$stmt\n| if $self->debug;
    $self->_raw_stmt($class, '__PACKAGE__->' . $stmt);
}

# Store a raw source line for a class (for dumping purposes)
sub _raw_stmt {
    my ($self, $class, $stmt) = @_;
    push(@{$self->{_dump_storage}->{$class}}, $stmt);
}

# Like above, but separately for the externally loaded stuff
sub _ext_stmt {
    my ($self, $class, $stmt) = @_;
    push(@{$self->{_ext_storage}->{$class}}, $stmt);
}

sub _quote_table_name {
    my ($self, $table) = @_;

    my $qt = $self->schema->storage->sql_maker->quote_char;

    return $table unless $qt;

    if (ref $qt) {
        return $qt->[0] . $table . $qt->[1];
    }

    return $qt . $table . $qt;
}

sub _is_case_sensitive { 0 }

=head2 monikers

Returns a hashref of loaded table to moniker mappings.  There will
be two entries for each table, the original name and the "normalized"
name, in the case that the two are different (such as databases
that like uppercase table names, or preserve your original mixed-case
definitions, or what-have-you).

=head2 classes

Returns a hashref of table to class mappings.  In some cases it will
contain multiple entries per table for the original and normalized table
names, as above in L</monikers>.

=head1 SEE ALSO

L<DBIx::Class::Schema::Loader>

=cut

1;<|MERGE_RESOLUTION|>--- conflicted
+++ resolved
@@ -269,20 +269,20 @@
                                                      TMPDIR  => 1,
                                                      CLEANUP => 1,
                                                    );
-    $self->_check_back_compat;
-    $self;
-}
-
-<<<<<<< HEAD
-sub _check_back_compat {
-    my ($self) = @_;
-=======
+
     $self->{dump_directory} ||= $self->{temp_directory};
 
     $self->{relbuilder} = DBIx::Class::Schema::Loader::RelBuilder->new(
         $self->schema, $self->inflect_plural, $self->inflect_singular
     ) if !$self->{skip_relationships};
->>>>>>> 7fc16540
+
+    $self->_check_back_compat;
+
+    $self;
+}
+
+sub _check_back_compat {
+    my ($self) = @_;
 
     my $filename = $self->_get_dump_filename($self->schema_class);
     return unless -e $filename;
