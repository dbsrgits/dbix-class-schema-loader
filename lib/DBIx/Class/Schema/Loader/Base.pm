package DBIx::Class::Schema::Loader::Base;

use strict;
use warnings;
use base qw/Class::Accessor::Fast/;
use Class::C3;
use Carp::Clan qw/^DBIx::Class/;
use UNIVERSAL::require;
use DBIx::Class::Schema::Loader::RelBuilder;
use Data::Dump qw/ dump /;
use POSIX qw//;
use File::Spec qw//;
use Cwd qw//;
use Digest::MD5 qw//;
require DBIx::Class;

<<<<<<< HEAD
our $VERSION = '0.04999_01';
=======
our $VERSION = '0.04004';
>>>>>>> fbc9e196

__PACKAGE__->mk_ro_accessors(qw/
                                schema
                                schema_class

                                exclude
                                constraint
                                additional_classes
                                additional_base_classes
                                left_base_classes
                                components
                                resultset_components
                                skip_relationships
                                moniker_map
                                inflect_singular
                                inflect_plural
                                debug
                                dump_directory
                                dump_overwrite
                                really_erase_my_files
                                use_namespaces
                                result_namespace
                                resultset_namespace
                                default_resultset_class

                                db_schema
                                _tables
                                classes
                                monikers
                             /);

=head1 NAME

DBIx::Class::Schema::Loader::Base - Base DBIx::Class::Schema::Loader Implementation.

=head1 SYNOPSIS

See L<DBIx::Class::Schema::Loader>

=head1 DESCRIPTION

This is the base class for the storage-specific C<DBIx::Class::Schema::*>
classes, and implements the common functionality between them.

=head1 CONSTRUCTOR OPTIONS

These constructor options are the base options for
L<DBIx::Class::Schema::Loader/loader_opts>.  Available constructor options are:

=head2 skip_relationships

Skip setting up relationships.  The default is to attempt the loading
of relationships.

=head2 debug

If set to true, each constructive L<DBIx::Class> statement the loader
decides to execute will be C<warn>-ed before execution.

=head2 db_schema

Set the name of the schema to load (schema in the sense that your database
vendor means it).  Does not currently support loading more than one schema
name.

=head2 constraint

Only load tables matching regex.  Best specified as a qr// regex.

=head2 exclude

Exclude tables matching regex.  Best specified as a qr// regex.

=head2 moniker_map

Overrides the default table name to moniker translation.  Can be either
a hashref of table keys and moniker values, or a coderef for a translator
function taking a single scalar table name argument and returning
a scalar moniker.  If the hash entry does not exist, or the function
returns a false value, the code falls back to default behavior
for that table name.

The default behavior is: C<join '', map ucfirst, split /[\W_]+/, lc $table>,
which is to say: lowercase everything, split up the table name into chunks
anywhere a non-alpha-numeric character occurs, change the case of first letter
of each chunk to upper case, and put the chunks back together.  Examples:

    Table Name  | Moniker Name
    ---------------------------
    luser       | Luser
    luser_group | LuserGroup
    luser-opts  | LuserOpts

=head2 inflect_plural

Just like L</moniker_map> above (can be hash/code-ref, falls back to default
if hash key does not exist or coderef returns false), but acts as a map
for pluralizing relationship names.  The default behavior is to utilize
L<Lingua::EN::Inflect::Number/to_PL>.

=head2 inflect_singular

As L</inflect_plural> above, but for singularizing relationship names.
Default behavior is to utilize L<Lingua::EN::Inflect::Number/to_S>.

=head2 additional_base_classes

List of additional base classes all of your table classes will use.

=head2 left_base_classes

List of additional base classes all of your table classes will use
that need to be leftmost.

=head2 additional_classes

List of additional classes which all of your table classes will use.

=head2 components

List of additional components to be loaded into all of your table
classes.  A good example would be C<ResultSetManager>.

=head2 resultset_components

List of additional ResultSet components to be loaded into your table
classes.  A good example would be C<AlwaysRS>.  Component
C<ResultSetManager> will be automatically added to the above
C<components> list if this option is set.

=head2 use_namespaces

Generate result class names suitable for
L<DBIx::Class::Schema/load_namespaces> and call that instead of
L<DBIx::Class::Schema/load_classes>. When using this option you can also
specify any of the options for C<load_namespaces> (i.e. C<result_namespace>,
C<resultset_namespace>, C<default_resultset_class>), and they will be added
to the call (and the generated result class names adjusted appropriately).

=head2 dump_directory

This option is designed to be a tool to help you transition from this
loader to a manually-defined schema when you decide it's time to do so.

The value of this option is a perl libdir pathname.  Within
that directory this module will create a baseline manual
L<DBIx::Class::Schema> module set, based on what it creates at runtime
in memory.

The created schema class will have the same classname as the one on
which you are setting this option (and the ResultSource classes will be
based on this name as well).

Normally you wouldn't hard-code this setting in your schema class, as it
is meant for one-time manual usage.

See L<DBIx::Class::Schema::Loader/dump_to_dir> for examples of the
recommended way to access this functionality.

=head2 dump_overwrite

Deprecated.  See L</really_erase_my_files> below, which does *not* mean
the same thing as the old C<dump_overwrite> setting from previous releases.

=head2 really_erase_my_files

Default false.  If true, Loader will unconditionally delete any existing
files before creating the new ones from scratch when dumping a schema to disk.

The default behavior is instead to only replace the top portion of the
file, up to and including the final stanza which contains
C<# DO NOT MODIFY THIS OR ANYTHING ABOVE!>
leaving any customizations you placed after that as they were.

When C<really_erase_my_files> is not set, if the output file already exists,
but the aforementioned final stanza is not found, or the checksum
contained there does not match the generated contents, Loader will
croak and not touch the file.

You should really be using version control on your schema classes (and all
of the rest of your code for that matter).  Don't blame me if a bug in this
code wipes something out when it shouldn't have, you've been warned.

=head1 METHODS

None of these methods are intended for direct invocation by regular
users of L<DBIx::Class::Schema::Loader>.  Anything you can find here
can also be found via standard L<DBIx::Class::Schema> methods somehow.

=cut

# ensure that a peice of object data is a valid arrayref, creating
# an empty one or encapsulating whatever's there.
sub _ensure_arrayref {
    my $self = shift;

    foreach (@_) {
        $self->{$_} ||= [];
        $self->{$_} = [ $self->{$_} ]
            unless ref $self->{$_} eq 'ARRAY';
    }
}

=head2 new

Constructor for L<DBIx::Class::Schema::Loader::Base>, used internally
by L<DBIx::Class::Schema::Loader>.

=cut

sub new {
    my ( $class, %args ) = @_;

    my $self = { %args };

    bless $self => $class;

    $self->_ensure_arrayref(qw/additional_classes
                               additional_base_classes
                               left_base_classes
                               components
                               resultset_components
                              /);

    push(@{$self->{components}}, 'ResultSetManager')
        if @{$self->{resultset_components}};

    $self->{monikers} = {};
    $self->{classes} = {};

    $self->{schema_class} ||= ( ref $self->{schema} || $self->{schema} );
    $self->{schema} ||= $self->{schema_class};

    croak "dump_overwrite is deprecated.  Please read the"
        . " DBIx::Class::Schema::Loader::Base documentation"
            if $self->{dump_overwrite};

    $self->{relbuilder} = DBIx::Class::Schema::Loader::RelBuilder->new(
        $self->schema_class, $self->inflect_plural, $self->inflect_singular
    ) if !$self->{skip_relationships};

    $self;
}

sub _find_file_in_inc {
    my ($self, $file) = @_;

    foreach my $prefix (@INC) {
        my $fullpath = $prefix . '/' . $file;
        return $fullpath if -f $fullpath;
    }

    return;
}

sub _load_external {
    my ($self, $class) = @_;

    my $class_path = $class;
    $class_path =~ s{::}{/}g;
    $class_path .= '.pm';

    my $inc_path = $self->_find_file_in_inc($class_path);

    return if !$inc_path;

    my $real_dump_path = $self->dump_directory
        ? Cwd::abs_path(
              File::Spec->catfile($self->dump_directory, $class_path)
          )
        : '';
    my $real_inc_path = Cwd::abs_path($inc_path);
    return if $real_inc_path eq $real_dump_path;

    $class->require;
    croak "Failed to load external class definition"
        . " for '$class': $@"
            if $@;

    # If we make it to here, we loaded an external definition
    warn qq/# Loaded external class definition for '$class'\n/
        if $self->debug;

    # The rest is only relevant when dumping
    return if !$self->dump_directory;

    croak 'Failed to locate actual external module file for '
          . "'$class'"
              if !$real_inc_path;
    open(my $fh, '<', $real_inc_path)
        or croak "Failed to open '$real_inc_path' for reading: $!";
    $self->_ext_stmt($class,
        qq|# These lines were loaded from '$real_inc_path' found in \@INC.|
        .q|# They are now part of the custom portion of this file|
        .q|# for you to hand-edit.  If you do not either delete|
        .q|# this section or remove that file from @INC, this section|
        .q|# will be repeated redundantly when you re-create this|
        .q|# file again via Loader!|
    );
    while(<$fh>) {
        chomp;
        $self->_ext_stmt($class, $_);
    }
    $self->_ext_stmt($class,
        qq|# End of lines loaded from '$real_inc_path' |
    );
    close($fh)
        or croak "Failed to close $real_inc_path: $!";
}

=head2 load

Does the actual schema-construction work.

=cut

sub load {
    my $self = shift;

    $self->_load_tables($self->_tables_list);
}

=head2 rescan

Arguments: schema

Rescan the database for newly added tables.  Does
not process drops or changes.  Returns a list of
the newly added table monikers.

The schema argument should be the schema class
or object to be affected.  It should probably
be derived from the original schema_class used
during L</load>.

=cut

sub rescan {
    my ($self, $schema) = @_;

    $self->{schema} = $schema;

    my @created;
    my @current = $self->_tables_list;
    foreach my $table ($self->_tables_list) {
        if(!exists $self->{_tables}->{$table}) {
            push(@created, $table);
        }
    }

    my $loaded = $self->_load_tables(@created);

    return map { $self->monikers->{$_} } @$loaded;
}

sub _load_tables {
    my ($self, @tables) = @_;

    # First, use _tables_list with constraint and exclude
    #  to get a list of tables to operate on

    my $constraint   = $self->constraint;
    my $exclude      = $self->exclude;

    @tables = grep { /$constraint/ } @tables if $constraint;
    @tables = grep { ! /$exclude/ } @tables if $exclude;

    # Save the new tables to the tables list
    foreach (@tables) {
        $self->{_tables}->{$_} = 1;
    }

    # Set up classes/monikers
    {
        no warnings 'redefine';
        local *Class::C3::reinitialize = sub { };
        use warnings;

        $self->_make_src_class($_) for @tables;
    }

    Class::C3::reinitialize;

    $self->_setup_src_meta($_) for @tables;

    if(!$self->skip_relationships) {
        $self->_load_relationships($_) for @tables;
    }

    $self->_load_external($_)
        for map { $self->classes->{$_} } @tables;

    $self->_dump_to_dir if $self->dump_directory;

    # Drop temporary cache
    delete $self->{_cache};

    return \@tables;
}

sub _get_dump_filename {
    my ($self, $class) = (@_);

    $class =~ s{::}{/}g;
    return $self->dump_directory . q{/} . $class . q{.pm};
}

sub _ensure_dump_subdirs {
    my ($self, $class) = (@_);

    my @name_parts = split(/::/, $class);
    pop @name_parts; # we don't care about the very last element,
                     # which is a filename

    my $dir = $self->dump_directory;
    while (1) {
        if(!-d $dir) {
            mkdir($dir) or croak "mkdir('$dir') failed: $!";
        }
        last if !@name_parts;
        $dir = File::Spec->catdir($dir, shift @name_parts);
    }
}

sub _dump_to_dir {
    my ($self) = @_;

    my $target_dir = $self->dump_directory;

    my $schema_class = $self->schema_class;

    croak "Must specify target directory for dumping!" if ! $target_dir;

    warn "Dumping manual schema for $schema_class to directory $target_dir ...\n";

    my $schema_text =
          qq|package $schema_class;\n\n|
        . qq|use strict;\nuse warnings;\n\n|
        . qq|use base 'DBIx::Class::Schema';\n\n|;

    
    if ($self->use_namespaces) {
        $schema_text .= qq|__PACKAGE__->load_namespaces|;
        my $namespace_options;
        for my $attr (qw(result_namespace
                         resultset_namespace
                         default_resultset_class)) {
            if ($self->$attr) {
                $namespace_options .= qq|    $attr => '| . $self->$attr . qq|',\n|
            }
        }
        $schema_text .= qq|(\n$namespace_options)| if $namespace_options;
        $schema_text .= qq|;\n|;
    }
    else {
        $schema_text .= qq|__PACKAGE__->load_classes;\n|;

    }

    $self->_write_classfile($schema_class, $schema_text);

    foreach my $src_class (sort keys %{$self->{_dump_storage}}) {
        my $src_text = 
              qq|package $src_class;\n\n|
            . qq|use strict;\nuse warnings;\n\n|
            . qq|use base 'DBIx::Class';\n\n|;

        $self->_write_classfile($src_class, $src_text);
    }

    warn "Schema dump completed.\n";
}

sub _write_classfile {
    my ($self, $class, $text) = @_;

    my $filename = $self->_get_dump_filename($class);
    $self->_ensure_dump_subdirs($class);

    if (-f $filename && $self->really_erase_my_files) {
        warn "Deleting existing file '$filename' due to "
            . "'really_erase_my_files' setting\n";
        unlink($filename);
    }    

    my $custom_content = $self->_get_custom_content($class, $filename);

    $custom_content ||= qq|\n\n# You can replace this text with custom|
        . qq| content, and it will be preserved on regeneration|
        . qq|\n1;\n|;

    $text .= qq|$_\n|
        for @{$self->{_dump_storage}->{$class} || []};

    $text .= qq|\n\n# Created by DBIx::Class::Schema::Loader|
        . qq| v| . $DBIx::Class::Schema::Loader::VERSION
        . q| @ | . POSIX::strftime('%Y-%m-%d %H:%M:%S', localtime)
        . qq|\n# DO NOT MODIFY THIS OR ANYTHING ABOVE! md5sum:|;

    open(my $fh, '>', $filename)
        or croak "Cannot open '$filename' for writing: $!";

    # Write the top half and its MD5 sum
    print $fh $text . Digest::MD5::md5_base64($text) . "\n";

    # Write out anything loaded via external partial class file in @INC
    print $fh qq|$_\n|
        for @{$self->{_ext_storage}->{$class} || []};

    print $fh $custom_content;

    close($fh)
        or croak "Cannot close '$filename': $!";
}

sub _get_custom_content {
    my ($self, $class, $filename) = @_;

    return if ! -f $filename;
    open(my $fh, '<', $filename)
        or croak "Cannot open '$filename' for reading: $!";

    my $mark_re = 
        qr{^(# DO NOT MODIFY THIS OR ANYTHING ABOVE! md5sum:)([A-Za-z0-9/+]{22})\n};

    my $found = 0;
    my $buffer = '';
    while(<$fh>) {
        if(!$found && /$mark_re/) {
            $found = 1;
            $buffer .= $1;
            croak "Checksum mismatch in '$filename'"
                if Digest::MD5::md5_base64($buffer) ne $2;

            $buffer = '';
        }
        else {
            $buffer .= $_;
        }
    }

    croak "Cannot not overwrite '$filename' without 'really_erase_my_files',"
        . " it does not appear to have been generated by Loader"
            if !$found;

    return $buffer;
}

sub _use {
    my $self = shift;
    my $target = shift;
    my $evalstr;

    foreach (@_) {
        warn "$target: use $_;" if $self->debug;
        $self->_raw_stmt($target, "use $_;");
        $_->require or croak ($_ . "->require: $@");
        $evalstr .= "package $target; use $_;";
    }
    eval $evalstr if $evalstr;
    croak $@ if $@;
}

sub _inject {
    my $self = shift;
    my $target = shift;
    my $schema_class = $self->schema_class;

    my $blist = join(q{ }, @_);
    warn "$target: use base qw/ $blist /;" if $self->debug && @_;
    $self->_raw_stmt($target, "use base qw/ $blist /;") if @_;
    foreach (@_) {
        $_->require or croak ($_ . "->require: $@");
        $schema_class->inject_base($target, $_);
    }
}

# Create class with applicable bases, setup monikers, etc
sub _make_src_class {
    my ($self, $table) = @_;

    my $schema       = $self->schema;
    my $schema_class = $self->schema_class;

    my $table_moniker = $self->_table2moniker($table);
    my @result_namespace = ($schema_class);
    if ($self->use_namespaces) {
        my $result_namespace = $self->result_namespace || 'Result';
        if ($result_namespace =~ /^\+(.*)/) {
            # Fully qualified namespace
            @result_namespace =  ($1)
        }
        else {
            # Relative namespace
            push @result_namespace, $result_namespace;
        }
    }
    my $table_class = join(q{::}, @result_namespace, $table_moniker);

    my $table_normalized = lc $table;
    $self->classes->{$table} = $table_class;
    $self->classes->{$table_normalized} = $table_class;
    $self->monikers->{$table} = $table_moniker;
    $self->monikers->{$table_normalized} = $table_moniker;

    { no strict 'refs'; @{"${table_class}::ISA"} = qw/DBIx::Class/ }

    $self->_use   ($table_class, @{$self->additional_classes});
    $self->_inject($table_class, @{$self->additional_base_classes});

    $self->_dbic_stmt($table_class, 'load_components', @{$self->components}, 'Core');

    $self->_dbic_stmt($table_class, 'load_resultset_components', @{$self->resultset_components})
        if @{$self->resultset_components};
    $self->_inject($table_class, @{$self->left_base_classes});
}

# Set up metadata (cols, pks, etc) and register the class with the schema
sub _setup_src_meta {
    my ($self, $table) = @_;

    my $schema       = $self->schema;
    my $schema_class = $self->schema_class;

    my $table_class = $self->classes->{$table};
    my $table_moniker = $self->monikers->{$table};

    $self->_dbic_stmt($table_class,'table',$table);

    my $cols = $self->_table_columns($table);
    my $col_info;
    eval { $col_info = $self->_columns_info_for($table) };
    if($@) {
        $self->_dbic_stmt($table_class,'add_columns',@$cols);
    }
    else {
        my %col_info_lc = map { lc($_), $col_info->{$_} } keys %$col_info;
        my $fks = $self->_table_fk_info($table);
        for my $fkdef (@$fks) {
            for my $col (@{ $fkdef->{local_columns} }) {
                $col_info_lc{$col}->{is_foreign_key} = 1;
            }
        }
        $self->_dbic_stmt(
            $table_class,
            'add_columns',
            map { $_, ($col_info_lc{$_}||{}) } @$cols
        );
    }

    my $pks = $self->_table_pk_info($table) || [];
    @$pks ? $self->_dbic_stmt($table_class,'set_primary_key',@$pks)
          : carp("$table has no primary key");

    my $uniqs = $self->_table_uniq_info($table) || [];
    $self->_dbic_stmt($table_class,'add_unique_constraint',@$_) for (@$uniqs);

    $schema_class->register_class($table_moniker, $table_class);
    $schema->register_class($table_moniker, $table_class) if $schema ne $schema_class;
}

=head2 tables

Returns a sorted list of loaded tables, using the original database table
names.

=cut

sub tables {
    my $self = shift;

    return keys %{$self->_tables};
}

# Make a moniker from a table
sub _table2moniker {
    my ( $self, $table ) = @_;

    my $moniker;

    if( ref $self->moniker_map eq 'HASH' ) {
        $moniker = $self->moniker_map->{$table};
    }
    elsif( ref $self->moniker_map eq 'CODE' ) {
        $moniker = $self->moniker_map->($table);
    }

    $moniker ||= join '', map ucfirst, split /[\W_]+/, lc $table;

    return $moniker;
}

sub _load_relationships {
    my ($self, $table) = @_;

    my $tbl_fk_info = $self->_table_fk_info($table);
    foreach my $fkdef (@$tbl_fk_info) {
        $fkdef->{remote_source} =
            $self->monikers->{delete $fkdef->{remote_table}};
    }
    my $tbl_uniq_info = $self->_table_uniq_info($table);

    my $local_moniker = $self->monikers->{$table};
    my $rel_stmts = $self->{relbuilder}->generate_code($local_moniker, $tbl_fk_info, $tbl_uniq_info);

    foreach my $src_class (sort keys %$rel_stmts) {
        my $src_stmts = $rel_stmts->{$src_class};
        foreach my $stmt (@$src_stmts) {
            $self->_dbic_stmt($src_class,$stmt->{method},@{$stmt->{args}});
        }
    }
}

# Overload these in driver class:

# Returns an arrayref of column names
sub _table_columns { croak "ABSTRACT METHOD" }

# Returns arrayref of pk col names
sub _table_pk_info { croak "ABSTRACT METHOD" }

# Returns an arrayref of uniqs [ [ foo => [ col1, col2 ] ], [ bar => [ ... ] ] ]
sub _table_uniq_info { croak "ABSTRACT METHOD" }

# Returns an arrayref of foreign key constraints, each
#   being a hashref with 3 keys:
#   local_columns (arrayref), remote_columns (arrayref), remote_table
sub _table_fk_info { croak "ABSTRACT METHOD" }

# Returns an array of lower case table names
sub _tables_list { croak "ABSTRACT METHOD" }

# Execute a constructive DBIC class method, with debug/dump_to_dir hooks.
sub _dbic_stmt {
    my $self = shift;
    my $class = shift;
    my $method = shift;

    if(!$self->debug && !$self->dump_directory) {
        $class->$method(@_);
        return;
    }

    my $args = dump(@_);
    $args = '(' . $args . ')' if @_ < 2;
    my $stmt = $method . $args . q{;};

    warn qq|$class\->$stmt\n| if $self->debug;
    $class->$method(@_);
    $self->_raw_stmt($class, '__PACKAGE__->' . $stmt);
}

# Store a raw source line for a class (for dumping purposes)
sub _raw_stmt {
    my ($self, $class, $stmt) = @_;
    push(@{$self->{_dump_storage}->{$class}}, $stmt) if $self->dump_directory;
}

# Like above, but separately for the externally loaded stuff
sub _ext_stmt {
    my ($self, $class, $stmt) = @_;
    push(@{$self->{_ext_storage}->{$class}}, $stmt) if $self->dump_directory;
}

=head2 monikers

Returns a hashref of loaded table to moniker mappings.  There will
be two entries for each table, the original name and the "normalized"
name, in the case that the two are different (such as databases
that like uppercase table names, or preserve your original mixed-case
definitions, or what-have-you).

=head2 classes

Returns a hashref of table to class mappings.  In some cases it will
contain multiple entries per table for the original and normalized table
names, as above in L</monikers>.

=head1 SEE ALSO

L<DBIx::Class::Schema::Loader>

=cut

1;<|MERGE_RESOLUTION|>--- conflicted
+++ resolved
@@ -14,11 +14,7 @@
 use Digest::MD5 qw//;
 require DBIx::Class;
 
-<<<<<<< HEAD
 our $VERSION = '0.04999_01';
-=======
-our $VERSION = '0.04004';
->>>>>>> fbc9e196
 
 __PACKAGE__->mk_ro_accessors(qw/
                                 schema
