--- conflicted
+++ resolved
@@ -255,11 +255,7 @@
     is( $obj2->id, 2 );
 
     SKIP: {
-<<<<<<< HEAD
         skip $self->{skip_rels}, 69 if $self->{skip_rels};
-=======
-        skip $self->{skip_rels}, 50 if $self->{skip_rels};
->>>>>>> fbc9e196
 
         my $moniker3 = $monikers->{loader_test3};
         my $class3   = $classes->{loader_test3};
@@ -1138,11 +1134,9 @@
 
     my $dbh = $self->dbconnect(0);
 
-<<<<<<< HEAD
     $dbh->do("DROP TABLE $_") for @{ $self->{extra}->{drop} || [] };
-=======
+
     my $drop_auto_inc = $self->{auto_inc_drop_cb} || sub {};
->>>>>>> fbc9e196
 
     unless($self->{skip_rels}) {
         $dbh->do("DROP TABLE $_") for (@tables_reltests);
