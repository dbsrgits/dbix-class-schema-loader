package dbixcsl_common_tests;

use strict;
use warnings;

use Test::More;
use DBIx::Class::Schema::Loader;
use DBI;

sub new {
    my $class = shift;

    my $self;

    if( ref($_[0]) eq 'HASH') {
       my $args = shift;
       $self = { (%$args) };
    }
    else {
       $self = { @_ };
    }

    # Only MySQL uses this
    $self->{innodb} ||= '';
    
    $self->{verbose} = $ENV{TEST_VERBOSE} || 0;

    return bless $self => $class;
}

sub skip_tests {
    my ($self, $why) = @_;

    plan skip_all => $why;
}

sub _monikerize {
    my $name = shift;
    return 'LoaderTest2X' if $name =~ /^loader_test2$/i;
    return undef;
}

sub run_tests {
    my $self = shift;

<<<<<<< HEAD
    plan tests => 80;
=======
    plan tests => 84;
>>>>>>> 0c0a7757

    $self->create();

    my $schema_class = 'DBIXCSL_Test::Schema';

    my $debug = ($self->{verbose} > 1) ? 1 : 0;

    my @connect_info = ( $self->{dsn}, $self->{user}, $self->{password} );
    my %loader_opts = (
        constraint              => qr/^(?:\S+\.)?loader_test[0-9]+$/i,
        relationships           => 1,
        additional_classes      => 'TestAdditional',
        additional_base_classes => 'TestAdditionalBase',
        left_base_classes       => [ qw/TestLeftBase/ ],
        components              => [ qw/TestComponent/ ],
        inflect_plural          => { loader_test4 => 'loader_test4zes' },
        inflect_singular        => { fkid => 'fkid_singular' },
        moniker_map             => \&_monikerize,
        debug                   => $debug,
    );

    $loader_opts{db_schema} = $self->{db_schema} if $self->{db_schema};
    eval { require Class::Inspector };
    if($@) {
        $self->{_no_rs_components} = 1;
    }
    else {
        $loader_opts{resultset_components} = [ qw/TestRSComponent/ ];
    }

    {
       my @loader_warnings;
       local $SIG{__WARN__} = sub { push(@loader_warnings, $_[0]); };
        eval qq{
            package $schema_class;
            use base qw/DBIx::Class::Schema::Loader/;
    
            __PACKAGE__->loader_options(\%loader_opts);
            __PACKAGE__->connection(\@connect_info);
        };
        ok(!$@, "Loader initialization") or diag $@;
        if($self->{skip_rels}) {
            is(scalar(@loader_warnings), 0)
              or diag "Did not get the expected 0 warnings.  Warnings are: "
                . join('',@loader_warnings);
            ok(1);
        }
        else {
            is(scalar(@loader_warnings), 1)
              or diag "Did not get the expected 1 warning.  Warnings are: "
                . join('',@loader_warnings);
            like($loader_warnings[0], qr/loader_test9 has no primary key/i);
        }
    }

    my $conn = $schema_class->clone;
    my $monikers = {};
    my $classes = {};
    foreach my $source_name ($schema_class->sources) {
        my $table_name = $schema_class->source($source_name)->from;
        $monikers->{$table_name} = $source_name;
        $classes->{$table_name} = $schema_class . q{::} . $source_name;
    }

    my $moniker1 = $monikers->{loader_test1};
    my $class1   = $classes->{loader_test1};
    my $rsobj1   = $conn->resultset($moniker1);

    my $moniker2 = $monikers->{loader_test2};
    my $class2   = $classes->{loader_test2};
    my $rsobj2   = $conn->resultset($moniker2);

    my $moniker23 = $monikers->{LOADER_TEST23};
    my $class23   = $classes->{LOADER_TEST23};
    my $rsobj23   = $conn->resultset($moniker1);

    my $moniker24 = $monikers->{LoAdEr_test24};
    my $class24   = $classes->{LoAdEr_test24};
    my $rsobj24   = $conn->resultset($moniker2);

    isa_ok( $rsobj1, "DBIx::Class::ResultSet" );
    isa_ok( $rsobj2, "DBIx::Class::ResultSet" );
    isa_ok( $rsobj23, "DBIx::Class::ResultSet" );
    isa_ok( $rsobj24, "DBIx::Class::ResultSet" );

    my @columns_lt2 = $class2->columns;
    is($columns_lt2[0], 'id', "Column Ordering 0");
    is($columns_lt2[1], 'dat', "Column Ordering 1");
    is($columns_lt2[2], 'dat2', "Column Ordering 2");

    my %uniq1 = $class1->unique_constraints;
    my $uniq1_test = 0;
    foreach my $ucname (keys %uniq1) {
        my $cols_arrayref = $uniq1{$ucname};
        if(@$cols_arrayref == 1 && $cols_arrayref->[0] eq 'dat') {
           $uniq1_test = 1;
           last;
        }
    }
    ok($uniq1_test) or diag "Unique constraints not working";

    my %uniq2 = $class2->unique_constraints;
    my $uniq2_test = 0;
    foreach my $ucname (keys %uniq2) {
        my $cols_arrayref = $uniq2{$ucname};
        if(@$cols_arrayref == 2
           && $cols_arrayref->[0] eq 'dat2'
           && $cols_arrayref->[1] eq 'dat') {
            $uniq2_test = 2;
            last;
        }
    }
    ok($uniq2_test) or diag "Multi-col unique constraints not working";

    is($moniker2, 'LoaderTest2X', "moniker_map testing");

    {
        my ($skip_tab, $skip_tabo, $skip_taba, $skip_cmeth,
            $skip_rsmeth, $skip_tcomp, $skip_trscomp);

        can_ok( $class1, 'test_additional_base' ) or $skip_tab = 1;
        can_ok( $class1, 'test_additional_base_override' ) or $skip_tabo = 1;
        can_ok( $class1, 'test_additional_base_additional' ) or $skip_taba = 1;
        can_ok( $class1, 'dbix_class_testcomponent' ) or $skip_tcomp = 1;
        can_ok( $class1, 'loader_test1_classmeth' ) or $skip_cmeth = 1;

        TODO: {
            local $TODO = "Not yet supported by ResultSetManger code";
            can_ok( $rsobj1, 'loader_test1_rsmeth' ) or $skip_rsmeth = 1;
        }

        SKIP: {
            skip "Pre-requisite test failed", 1 if $skip_tab;
            is( $class1->test_additional_base, "test_additional_base",
                "Additional Base method" );
        }

        SKIP: {
            skip "Pre-requisite test failed", 1 if $skip_tabo;
            is( $class1->test_additional_base_override,
                "test_left_base_override",
                "Left Base overrides Additional Base method" );
        }

        SKIP: {
            skip "Pre-requisite test failed", 1 if $skip_taba;
            is( $class1->test_additional_base_additional, "test_additional",
                "Additional Base can use Additional package method" );
        }

        SKIP: {
            skip "Pre-requisite test failed", 1 if $skip_tcomp;
            is( $class1->dbix_class_testcomponent,
                'dbix_class_testcomponent works' );
        }

        SKIP: {
            skip "These two tests need Class::Inspector installed", 2
                     if $self->{_no_rs_components};
            can_ok($rsobj1, 'dbix_class_testrscomponent') or $skip_trscomp = 1;
            SKIP: {
                skip "Pre-requisite test failed", 1 if $skip_trscomp;
                is( $rsobj1->dbix_class_testrscomponent,
                    'dbix_class_testrscomponent works' );
            }
        }

        SKIP: {
            skip "Pre-requisite test failed", 1 if $skip_cmeth;
            is( $class1->loader_test1_classmeth, 'all is well' );
        }

        # XXX put this back in when the TODO above works...
        #SKIP: {
        #    skip "Pre-requisite test failed", 1 if $skip_rsmeth;
        #    is( $rsobj1->loader_test1_rsmeth, 'all is still well' );
        #}
    }


    my $obj    = $rsobj1->find(1);
    is( $obj->id,  1 );
    is( $obj->dat, "foo" );
    is( $rsobj2->count, 4 );
    my $saved_id;
    eval {
        my $new_obj1 = $rsobj1->create({ dat => 'newthing' });
        $saved_id = $new_obj1->id;
    };
    ok(!$@) or diag "Died during create new record using a PK::Auto key: $@";
    ok($saved_id) or diag "Failed to get PK::Auto-generated id";

    my $new_obj1 = $rsobj1->search({ dat => 'newthing' })->first;
    ok($new_obj1) or diag "Cannot find newly inserted PK::Auto record";
    is($new_obj1->id, $saved_id);

    my ($obj2) = $rsobj2->search({ dat => 'bbb' })->first;
    is( $obj2->id, 2 );

    SKIP: {
        skip $self->{skip_rels}, 42 if $self->{skip_rels};

        my $moniker3 = $monikers->{loader_test3};
        my $class3   = $classes->{loader_test3};
        my $rsobj3   = $conn->resultset($moniker3);

        my $moniker4 = $monikers->{loader_test4};
        my $class4   = $classes->{loader_test4};
        my $rsobj4   = $conn->resultset($moniker4);

        my $moniker5 = $monikers->{loader_test5};
        my $class5   = $classes->{loader_test5};
        my $rsobj5   = $conn->resultset($moniker5);

        my $moniker6 = $monikers->{loader_test6};
        my $class6   = $classes->{loader_test6};
        my $rsobj6   = $conn->resultset($moniker6);

        my $moniker7 = $monikers->{loader_test7};
        my $class7   = $classes->{loader_test7};
        my $rsobj7   = $conn->resultset($moniker7);

        my $moniker8 = $monikers->{loader_test8};
        my $class8   = $classes->{loader_test8};
        my $rsobj8   = $conn->resultset($moniker8);

        my $moniker9 = $monikers->{loader_test9};
        my $class9   = $classes->{loader_test9};
        my $rsobj9   = $conn->resultset($moniker9);

        my $moniker16 = $monikers->{loader_test16};
        my $class16   = $classes->{loader_test16};
        my $rsobj16   = $conn->resultset($moniker16);

        my $moniker17 = $monikers->{loader_test17};
        my $class17   = $classes->{loader_test17};
        my $rsobj17   = $conn->resultset($moniker17);

        my $moniker18 = $monikers->{loader_test18};
        my $class18   = $classes->{loader_test18};
        my $rsobj18   = $conn->resultset($moniker18);

        my $moniker19 = $monikers->{loader_test19};
        my $class19   = $classes->{loader_test19};
        my $rsobj19   = $conn->resultset($moniker19);

        my $moniker20 = $monikers->{loader_test20};
        my $class20   = $classes->{loader_test20};
        my $rsobj20   = $conn->resultset($moniker20);

        my $moniker21 = $monikers->{loader_test21};
        my $class21   = $classes->{loader_test21};
        my $rsobj21   = $conn->resultset($moniker21);

        my $moniker22 = $monikers->{loader_test22};
        my $class22   = $classes->{loader_test22};
        my $rsobj22   = $conn->resultset($moniker22);

        my $moniker25 = $monikers->{loader_test25};
        my $class25   = $classes->{loader_test25};
        my $rsobj25   = $conn->resultset($moniker25);

        my $moniker26 = $monikers->{loader_test26};
        my $class26   = $classes->{loader_test26};
        my $rsobj26   = $conn->resultset($moniker26);

        isa_ok( $rsobj3, "DBIx::Class::ResultSet" );
        isa_ok( $rsobj4, "DBIx::Class::ResultSet" );
        isa_ok( $rsobj5, "DBIx::Class::ResultSet" );
        isa_ok( $rsobj6, "DBIx::Class::ResultSet" );
        isa_ok( $rsobj7, "DBIx::Class::ResultSet" );
        isa_ok( $rsobj8, "DBIx::Class::ResultSet" );
        isa_ok( $rsobj9, "DBIx::Class::ResultSet" );
        isa_ok( $rsobj16, "DBIx::Class::ResultSet" );
        isa_ok( $rsobj17, "DBIx::Class::ResultSet" );
        isa_ok( $rsobj18, "DBIx::Class::ResultSet" );
        isa_ok( $rsobj19, "DBIx::Class::ResultSet" );
        isa_ok( $rsobj20, "DBIx::Class::ResultSet" );
        isa_ok( $rsobj21, "DBIx::Class::ResultSet" );
        isa_ok( $rsobj22, "DBIx::Class::ResultSet" );
        isa_ok( $rsobj25, "DBIx::Class::ResultSet" );
        isa_ok( $rsobj26, "DBIx::Class::ResultSet" );

        # basic rel test
        my $obj4 = $rsobj4->find(123);
        isa_ok( $obj4->fkid_singular, $class3);

        my $obj3 = $rsobj3->find(1);
        my $rs_rel4 = $obj3->search_related('loader_test4zes');
        isa_ok( $rs_rel4->first, $class4);

        # find on multi-col pk
        my $obj5 = $rsobj5->find({id1 => 1, id2 => 1});
        is( $obj5->id2, 1 );

        # mulit-col fk def
        my $obj6 = $rsobj6->find(1);
        isa_ok( $obj6->loader_test2, $class2);
        isa_ok( $obj6->loader_test5, $class5);

        # fk that references a non-pk key (UNIQUE)
        my $obj8 = $rsobj8->find(1);
        isa_ok( $obj8->loader_test7, $class7);

        # test double-fk 17 ->-> 16
        my $obj17 = $rsobj17->find(33);

        my $rs_rel16_one = $obj17->loader16_one;
        isa_ok($rs_rel16_one, $class16);
        is($rs_rel16_one->dat, 'y16');

        my $rs_rel16_two = $obj17->loader16_two;
        isa_ok($rs_rel16_two, $class16);
        is($rs_rel16_two->dat, 'z16');

        my $obj16 = $rsobj16->find(2);
        my $rs_rel17 = $obj16->search_related('loader_test17_loader16_ones');
        isa_ok($rs_rel17->first, $class17);
        is($rs_rel17->first->id, 3);
        
        # XXX test m:m 18 <- 20 -> 19
        
        # XXX test double-fk m:m 21 <- 22 -> 21

        # test double multi-col fk 26 -> 25
        my $obj26 = $rsobj26->find(33);

        my $rs_rel25_one = $obj26->loader_test25_id_rel1;
        isa_ok($rs_rel25_one, $class25);
        is($rs_rel25_one->dat, 'x25');

        my $rs_rel25_two = $obj26->loader_test25_id_rel2;
        isa_ok($rs_rel25_two, $class25);
        is($rs_rel25_two->dat, 'y25');

        my $obj25 = $rsobj25->find(3,42);
        my $rs_rel26 = $obj25->search_related('loader_test26_id_rel1s');
        isa_ok($rs_rel26->first, $class26);
        is($rs_rel26->first->id, 3);

        # from Chisel's tests...
        SKIP: {
            if($self->{vendor} =~ /sqlite/i) {
                skip 'SQLite cannot do the advanced tests', 8;
            }

            my $moniker10 = $monikers->{loader_test10};
            my $class10   = $classes->{loader_test10};
            my $rsobj10   = $conn->resultset($moniker10);

            my $moniker11 = $monikers->{loader_test11};
            my $class11   = $classes->{loader_test11};
            my $rsobj11   = $conn->resultset($moniker11);

            isa_ok( $rsobj10, "DBIx::Class::ResultSet" ); 
            isa_ok( $rsobj11, "DBIx::Class::ResultSet" );

            my $obj10 = $rsobj10->create({ subject => 'xyzzy' });

            $obj10->update();
            ok( defined $obj10, '$obj10 is defined' );

            my $obj11 = $rsobj11->create({ loader_test10 => $obj10->id() });
            $obj11->update();
            ok( defined $obj11, '$obj11 is defined' );

            eval {
                my $obj10_2 = $obj11->loader_test10;
                $obj10_2->loader_test11( $obj11->id11() );
                $obj10_2->update();
            };
            is($@, '', 'No errors after eval{}');

            SKIP: {
                skip 'Previous eval block failed', 3
                    unless ($@ eq '');
        
                my $results = $rsobj10->search({ subject => 'xyzzy' });
                is( $results->count(), 1,
                    'One $rsobj10 returned from search' );

                my $obj10_3 = $results->first();
                isa_ok( $obj10_3, $class10 );
                is( $obj10_3->loader_test11()->id(), $obj11->id(),
                    'found same $rsobj11 object we expected' );
            }
        }

        SKIP: {
            skip 'This vendor cannot do inline relationship definitions', 5
                if $self->{no_inline_rels};

            my $moniker12 = $monikers->{loader_test12};
            my $class12   = $classes->{loader_test12};
            my $rsobj12   = $conn->resultset($moniker12);

            my $moniker13 = $monikers->{loader_test13};
            my $class13   = $classes->{loader_test13};
            my $rsobj13   = $conn->resultset($moniker13);

            isa_ok( $rsobj12, "DBIx::Class::ResultSet" ); 
            isa_ok( $rsobj13, "DBIx::Class::ResultSet" );

            my $obj13 = $rsobj13->find(1);
            isa_ok( $obj13->id, $class12 );
            isa_ok( $obj13->loader_test12, $class12);
            isa_ok( $obj13->dat, $class12);
        }

        SKIP: {
            skip 'This vendor cannot do out-of-line implicit rel defs', 3
                if $self->{no_implicit_rels};
            my $moniker14 = $monikers->{loader_test14};
            my $class14   = $classes->{loader_test14};
            my $rsobj14   = $conn->resultset($moniker14);

            my $moniker15 = $monikers->{loader_test15};
            my $class15   = $classes->{loader_test15};
            my $rsobj15   = $conn->resultset($moniker15);

            isa_ok( $rsobj14, "DBIx::Class::ResultSet" ); 
            isa_ok( $rsobj15, "DBIx::Class::ResultSet" );

            my $obj15 = $rsobj15->find(1);
            isa_ok( $obj15->loader_test14, $class14 );
        }
    }

    # rescan test
    SKIP: {
        skip $self->{skip_rels}, 4 if $self->{skip_rels};

        my @statements_rescan = (
            qq{
                CREATE TABLE loader_test25 (
                    id INTEGER NOT NULL PRIMARY KEY,
                    loader_test2 INTEGER NOT NULL,
                    FOREIGN KEY (loader_test2) REFERENCES loader_test2 (id)
                ) $self->{innodb}
            },
            q{ INSERT INTO loader_test25 (id,loader_test2) VALUES(123, 1) },
            q{ INSERT INTO loader_test25 (id,loader_test2) VALUES(321, 2) },
        );

        my $dbh = $self->dbconnect(1);
        $dbh->do($_) for @statements_rescan;
        $dbh->disconnect;

        my @new = $conn->rescan;
        is(scalar(@new), 1);
        is($new[0], 'LoaderTest25');

        my $rsobj25   = $conn->resultset('LoaderTest25');
        isa_ok($rsobj25, 'DBIx::Class::ResultSet');
        my $obj25 = $rsobj25->find(123);
        isa_ok( $obj25->loader_test2, $class2);
    }
}

sub dbconnect {
    my ($self, $complain) = @_;

    my $dbh = DBI->connect(
         $self->{dsn}, $self->{user},
         $self->{password},
         {
             RaiseError => $complain,
             PrintError => $complain,
             AutoCommit => 1,
         }
    );

    die "Failed to connect to database: $DBI::errstr" if !$dbh;

    return $dbh;
}

sub create {
    my $self = shift;

    $self->{_created} = 1;

    my @statements = (
        qq{
            CREATE TABLE loader_test1 (
                id $self->{auto_inc_pk},
                dat VARCHAR(32) NOT NULL UNIQUE
            ) $self->{innodb}
        },

        q{ INSERT INTO loader_test1 (dat) VALUES('foo') },
        q{ INSERT INTO loader_test1 (dat) VALUES('bar') }, 
        q{ INSERT INTO loader_test1 (dat) VALUES('baz') }, 

        qq{ 
            CREATE TABLE loader_test2 (
                id $self->{auto_inc_pk},
                dat VARCHAR(32) NOT NULL,
                dat2 VARCHAR(32) NOT NULL,
                UNIQUE (dat2, dat)
            ) $self->{innodb}
        },

        q{ INSERT INTO loader_test2 (dat, dat2) VALUES('aaa', 'zzz') }, 
        q{ INSERT INTO loader_test2 (dat, dat2) VALUES('bbb', 'yyy') }, 
        q{ INSERT INTO loader_test2 (dat, dat2) VALUES('ccc', 'xxx') }, 
        q{ INSERT INTO loader_test2 (dat, dat2) VALUES('ddd', 'www') }, 

        qq{
            CREATE TABLE LOADER_TEST23 (
                ID INTEGER NOT NULL PRIMARY KEY,
                DAT VARCHAR(32) NOT NULL UNIQUE
            ) $self->{innodb}
        },

        qq{
            CREATE TABLE LoAdEr_test24 (
                iD INTEGER NOT NULL PRIMARY KEY,
                DaT VARCHAR(32) NOT NULL UNIQUE
            ) $self->{innodb}
        },
    );

    my @statements_reltests = (
        qq{
            CREATE TABLE loader_test3 (
                id INTEGER NOT NULL PRIMARY KEY,
                dat VARCHAR(32)
            ) $self->{innodb}
        },

        q{ INSERT INTO loader_test3 (id,dat) VALUES(1,'aaa') }, 
        q{ INSERT INTO loader_test3 (id,dat) VALUES(2,'bbb') }, 
        q{ INSERT INTO loader_test3 (id,dat) VALUES(3,'ccc') }, 
        q{ INSERT INTO loader_test3 (id,dat) VALUES(4,'ddd') }, 

        qq{
            CREATE TABLE loader_test4 (
                id INTEGER NOT NULL PRIMARY KEY,
                fkid INTEGER NOT NULL,
                dat VARCHAR(32),
                FOREIGN KEY( fkid ) REFERENCES loader_test3 (id)
            ) $self->{innodb}
        },

        q{ INSERT INTO loader_test4 (id,fkid,dat) VALUES(123,1,'aaa') },
        q{ INSERT INTO loader_test4 (id,fkid,dat) VALUES(124,2,'bbb') }, 
        q{ INSERT INTO loader_test4 (id,fkid,dat) VALUES(125,3,'ccc') },
        q{ INSERT INTO loader_test4 (id,fkid,dat) VALUES(126,4,'ddd') },

        qq{
            CREATE TABLE loader_test5 (
                id1 INTEGER NOT NULL,
                iD2 INTEGER NOT NULL,
                dat VARCHAR(8),
                PRIMARY KEY (id1,id2)
            ) $self->{innodb}
        },

        q{ INSERT INTO loader_test5 (id1,id2,dat) VALUES (1,1,'aaa') },

        qq{
            CREATE TABLE loader_test6 (
                id INTEGER NOT NULL PRIMARY KEY,
                Id2 INTEGER,
                loader_test2 INTEGER,
                dat VARCHAR(8),
                FOREIGN KEY (loader_test2)  REFERENCES loader_test2 (id),
                FOREIGN KEY(id,Id2) REFERENCES loader_test5 (id1,iD2)
            ) $self->{innodb}
        },

        (q{ INSERT INTO loader_test6 (id, id2,loader_test2,dat) } .
         q{ VALUES (1, 1,1,'aaa') }),

        qq{
            CREATE TABLE loader_test7 (
                id INTEGER NOT NULL PRIMARY KEY,
                id2 VARCHAR(8) NOT NULL UNIQUE,
                dat VARCHAR(8)
            ) $self->{innodb}
        },

        q{ INSERT INTO loader_test7 (id,id2,dat) VALUES (1,'aaa','bbb') },

        qq{
            CREATE TABLE loader_test8 (
                id INTEGER NOT NULL PRIMARY KEY,
                loader_test7 VARCHAR(8) NOT NULL,
                dat VARCHAR(8),
                FOREIGN KEY (loader_test7) REFERENCES loader_test7 (id2)
            ) $self->{innodb}
        },

        (q{ INSERT INTO loader_test8 (id,loader_test7,dat) } .
         q{ VALUES (1,'aaa','bbb') }),

        qq{
            CREATE TABLE loader_test9 (
                loader_test9 VARCHAR(8) NOT NULL
            ) $self->{innodb}
        },

        qq{
            CREATE TABLE loader_test16 (
                id INTEGER NOT NULL PRIMARY KEY,
                dat  VARCHAR(8)
            ) $self->{innodb}
        },

        qq{ INSERT INTO loader_test16 (id,dat) VALUES (2,'x16') },
        qq{ INSERT INTO loader_test16 (id,dat) VALUES (4,'y16') },
        qq{ INSERT INTO loader_test16 (id,dat) VALUES (6,'z16') },

        qq{
            CREATE TABLE loader_test17 (
                id INTEGER NOT NULL PRIMARY KEY,
                loader16_one INTEGER,
                loader16_two INTEGER,
                FOREIGN KEY (loader16_one) REFERENCES loader_test16 (id),
                FOREIGN KEY (loader16_two) REFERENCES loader_test16 (id)
            ) $self->{innodb}
        },

        qq{ INSERT INTO loader_test17 (id, loader16_one, loader16_two) VALUES (3, 2, 4) },
        qq{ INSERT INTO loader_test17 (id, loader16_one, loader16_two) VALUES (33, 4, 6) },

        qq{
            CREATE TABLE loader_test18 (
                id INTEGER NOT NULL PRIMARY KEY,
                dat  VARCHAR(8)
            ) $self->{innodb}
        },

        qq{ INSERT INTO loader_test18 (id,dat) VALUES (1,'x18') },
        qq{ INSERT INTO loader_test18 (id,dat) VALUES (2,'y18') },
        qq{ INSERT INTO loader_test18 (id,dat) VALUES (3,'z18') },

        qq{
            CREATE TABLE loader_test19 (
                id INTEGER NOT NULL PRIMARY KEY,
                dat  VARCHAR(8)
            ) $self->{innodb}
        },

        qq{ INSERT INTO loader_test19 (id,dat) VALUES (4,'x19') },
        qq{ INSERT INTO loader_test19 (id,dat) VALUES (5,'y19') },
        qq{ INSERT INTO loader_test19 (id,dat) VALUES (6,'z19') },

        qq{
            CREATE TABLE loader_test20 (
                parent INTEGER NOT NULL,
                child INTEGER NOT NULL,
                PRIMARY KEY (parent, child),
                FOREIGN KEY (parent) REFERENCES loader_test18 (id),
                FOREIGN KEY (child) REFERENCES loader_test19 (id)
            ) $self->{innodb}
        },

        q{ INSERT INTO loader_test20 (parent, child) VALUES (1,4) },
        q{ INSERT INTO loader_test20 (parent, child) VALUES (2,5) },
        q{ INSERT INTO loader_test20 (parent, child) VALUES (3,6) },

        qq{
            CREATE TABLE loader_test21 (
                id INTEGER NOT NULL PRIMARY KEY,
                dat  VARCHAR(8)
            ) $self->{innodb}
        },

        q{ INSERT INTO loader_test21 (id,dat) VALUES (7,'a21')},
        q{ INSERT INTO loader_test21 (id,dat) VALUES (11,'b21')},
        q{ INSERT INTO loader_test21 (id,dat) VALUES (13,'c21')},
        q{ INSERT INTO loader_test21 (id,dat) VALUES (17,'d21')},

        qq{
            CREATE TABLE loader_test22 (
                parent INTEGER NOT NULL,
                child INTEGER NOT NULL,
                PRIMARY KEY (parent, child),
                FOREIGN KEY (parent) REFERENCES loader_test21 (id),
                FOREIGN KEY (child) REFERENCES loader_test21 (id)
            ) $self->{innodb}
        },

        q{ INSERT INTO loader_test22 (parent, child) VALUES (7,11)},
        q{ INSERT INTO loader_test22 (parent, child) VALUES (11,13)},
        q{ INSERT INTO loader_test22 (parent, child) VALUES (13,17)},

	qq{
            CREATE TABLE loader_test25 (
                id1 INTEGER NOT NULL,
                id2 INTEGER NOT NULL,
                dat VARCHAR(8),
                PRIMARY KEY (id1,id2)
            ) $self->{innodb}
        },

        q{ INSERT INTO loader_test25 (id1,id2,dat) VALUES (33,5,'x25') },
        q{ INSERT INTO loader_test25 (id1,id2,dat) VALUES (33,7,'y25') },
        q{ INSERT INTO loader_test25 (id1,id2,dat) VALUES (3,42,'z25') },

        qq{
            CREATE TABLE loader_test26 (
               id INTEGER NOT NULL PRIMARY KEY,
               rel1 INTEGER NOT NULL,
               rel2 INTEGER NOT NULL,
               FOREIGN KEY (id, rel1) REFERENCES loader_test25 (id1, id2),
               FOREIGN KEY (id, rel2) REFERENCES loader_test25 (id1, id2)
            ) $self->{innodb}
        },

        q{ INSERT INTO loader_test26 (id,rel1,rel2) VALUES (33,5,7) },
        q{ INSERT INTO loader_test26 (id,rel1,rel2) VALUES (3,42,42) },
    );

    my @statements_advanced = (
        qq{
            CREATE TABLE loader_test10 (
                id10 $self->{auto_inc_pk},
                subject VARCHAR(8),
                loader_test11 INTEGER
            ) $self->{innodb}
        },

        qq{
            CREATE TABLE loader_test11 (
                id11 $self->{auto_inc_pk},
                message VARCHAR(8) DEFAULT 'foo',
                loader_test10 INTEGER,
                FOREIGN KEY (loader_test10) REFERENCES loader_test10 (id10)
            ) $self->{innodb}
        },

        (q{ ALTER TABLE loader_test10 ADD CONSTRAINT } .
         q{ loader_test11_fk FOREIGN KEY (loader_test11) } .
         q{ REFERENCES loader_test11 (id11) }),
    );

    my @statements_inline_rels = (
        qq{
            CREATE TABLE loader_test12 (
                id INTEGER NOT NULL PRIMARY KEY,
                id2 VARCHAR(8) NOT NULL UNIQUE,
                dat VARCHAR(8) NOT NULL UNIQUE
            ) $self->{innodb}
        },

        q{ INSERT INTO loader_test12 (id,id2,dat) VALUES (1,'aaa','bbb') },

        qq{
            CREATE TABLE loader_test13 (
                id INTEGER NOT NULL PRIMARY KEY REFERENCES loader_test12,
                loader_test12 VARCHAR(8) NOT NULL REFERENCES loader_test12 (id2),
                dat VARCHAR(8) REFERENCES loader_test12 (dat)
            ) $self->{innodb}
        },

        (q{ INSERT INTO loader_test13 (id,loader_test12,dat) } .
         q{ VALUES (1,'aaa','bbb') }),
    );


    my @statements_implicit_rels = (
        qq{
            CREATE TABLE loader_test14 (
                id INTEGER NOT NULL PRIMARY KEY,
                dat VARCHAR(8)
            ) $self->{innodb}
        },
 
        q{ INSERT INTO loader_test14 (id,dat) VALUES (123,'aaa') },

        qq{
            CREATE TABLE loader_test15 (
                id INTEGER NOT NULL PRIMARY KEY,
                loader_test14 INTEGER NOT NULL,
                FOREIGN KEY (loader_test14) REFERENCES loader_test14
            ) $self->{innodb}
        },

        q{ INSERT INTO loader_test15 (id,loader_test14) VALUES (1,123) },
    );

    $self->drop_tables;

    my $dbh = $self->dbconnect(1);

    # Silence annoying but harmless postgres "NOTICE:  CREATE TABLE..."
    local $SIG{__WARN__} = sub {
        my $msg = shift;
        print STDERR $msg unless $msg =~ m{^NOTICE:\s+CREATE TABLE};
    };

    $dbh->do($_) for (@statements);
    unless($self->{skip_rels}) {
        # hack for now, since DB2 doesn't like inline comments, and we need
        # to test one for mysql, which works on everyone else...
        # this all needs to be refactored anyways.
        $dbh->do($_) for (@statements_reltests);
        unless($self->{vendor} =~ /sqlite/i) {
            $dbh->do($_) for (@statements_advanced);
        }
        unless($self->{no_inline_rels}) {
            $dbh->do($_) for (@statements_inline_rels);
        }
        unless($self->{no_implicit_rels}) {
            $dbh->do($_) for (@statements_implicit_rels);
        }
    }
    $dbh->disconnect();
}

sub drop_tables {
    my $self = shift;

    my @tables = qw/
        loader_test1
        loader_test2
        LOADER_TEST23
        LoAdEr_test24
    /;

    my @tables_reltests = qw/
        loader_test4
        loader_test3
        loader_test6
        loader_test5
        loader_test8
        loader_test7
        loader_test9
        loader_test17
        loader_test16
        loader_test20
        loader_test19
        loader_test18
        loader_test22
        loader_test21
        loader_test26
        loader_test25
    /;

    my @tables_advanced = qw/
        loader_test11
        loader_test10
    /;

    my @tables_inline_rels = qw/
        loader_test13
        loader_test12
    /;

    my @tables_implicit_rels = qw/
        loader_test15
        loader_test14
    /;

    my @tables_rescan = qw/ loader_test25 /;

    my $drop_fk_mysql =
        q{ALTER TABLE loader_test10 DROP FOREIGN KEY loader_test11_fk;};

    my $drop_fk =
        q{ALTER TABLE loader_test10 DROP CONSTRAINT loader_test11_fk;};

    my $dbh = $self->dbconnect(0);

    unless($self->{skip_rels}) {
        $dbh->do("DROP TABLE $_") for (@tables_reltests);
        unless($self->{vendor} =~ /sqlite/i) {
            if($self->{vendor} =~ /mysql/i) {
                $dbh->do($drop_fk_mysql);
            }
            else {
                $dbh->do($drop_fk);
            }
            $dbh->do("DROP TABLE $_") for (@tables_advanced);
        }
        unless($self->{no_inline_rels}) {
            $dbh->do("DROP TABLE $_") for (@tables_inline_rels);
        }
        unless($self->{no_implicit_rels}) {
            $dbh->do("DROP TABLE $_") for (@tables_implicit_rels);
        }
        $dbh->do("DROP TABLE $_") for (@tables_rescan);
    }
    $dbh->do("DROP TABLE $_") for (@tables);
    $dbh->disconnect;
}

sub DESTROY {
    my $self = shift;
    $self->drop_tables if $self->{_created};
}

1;<|MERGE_RESOLUTION|>--- conflicted
+++ resolved
@@ -43,11 +43,7 @@
 sub run_tests {
     my $self = shift;
 
-<<<<<<< HEAD
-    plan tests => 80;
-=======
-    plan tests => 84;
->>>>>>> 0c0a7757
+    plan tests => 88;
 
     $self->create();
 
